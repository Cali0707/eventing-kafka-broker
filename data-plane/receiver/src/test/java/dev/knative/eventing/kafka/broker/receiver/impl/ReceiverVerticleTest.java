/*
 * Copyright © 2018 Knative Authors (knative-dev@googlegroups.com)
 *
 * Licensed under the Apache License, Version 2.0 (the "License");
 * you may not use this file except in compliance with the License.
 * You may obtain a copy of the License at
 *
 *     http://www.apache.org/licenses/LICENSE-2.0
 *
 * Unless required by applicable law or agreed to in writing, software
 * distributed under the License is distributed on an "AS IS" BASIS,
 * WITHOUT WARRANTIES OR CONDITIONS OF ANY KIND, either express or implied.
 * See the License for the specific language governing permissions and
 * limitations under the License.
 */
package dev.knative.eventing.kafka.broker.receiver.impl;

import static io.netty.handler.codec.http.HttpResponseStatus.ACCEPTED;
import static io.netty.handler.codec.http.HttpResponseStatus.BAD_REQUEST;
import static io.netty.handler.codec.http.HttpResponseStatus.NOT_FOUND;
import static io.netty.handler.codec.http.HttpResponseStatus.OK;
import static org.assertj.core.api.Assertions.assertThat;
import static org.junit.jupiter.api.Assertions.assertEquals;
import static org.mockito.Mockito.mock;
import static org.mockito.Mockito.when;

import ch.qos.logback.classic.Logger;
import ch.qos.logback.classic.spi.ILoggingEvent;
import ch.qos.logback.core.read.ListAppender;
import com.fasterxml.jackson.databind.ObjectMapper;
import com.fasterxml.jackson.databind.node.FloatNode;
import com.fasterxml.jackson.databind.node.TextNode;
import dev.knative.eventing.kafka.broker.contract.DataPlaneContract;
import dev.knative.eventing.kafka.broker.core.ReactiveKafkaProducer;
import dev.knative.eventing.kafka.broker.core.eventbus.ContractMessageCodec;
import dev.knative.eventing.kafka.broker.core.eventbus.ContractPublisher;
import dev.knative.eventing.kafka.broker.core.metrics.Metrics;
import dev.knative.eventing.kafka.broker.core.reconciler.impl.ResourcesReconcilerMessageHandler;
import dev.knative.eventing.kafka.broker.core.security.AuthProvider;
import dev.knative.eventing.kafka.broker.core.testing.CloudEventSerializerMock;
import dev.knative.eventing.kafka.broker.receiver.MockReactiveKafkaProducer;
import dev.knative.eventing.kafka.broker.receiver.impl.handler.ControlPlaneProbeRequestUtil;
import dev.knative.eventing.kafka.broker.receiver.impl.handler.IngressRequestHandlerImpl;
import dev.knative.eventing.kafka.broker.receiver.main.ReceiverEnv;
import io.cloudevents.CloudEvent;
import io.cloudevents.core.v1.CloudEventBuilder;
import io.cloudevents.http.vertx.VertxMessageFactory;
import io.micrometer.core.instrument.Counter;
import io.micrometer.core.instrument.Measurement;
import io.micrometer.core.instrument.search.MeterNotFoundException;
import io.micrometer.prometheus.PrometheusConfig;
import io.micrometer.prometheus.PrometheusMeterRegistry;
import io.vertx.core.Future;
import io.vertx.core.Vertx;
import io.vertx.core.buffer.Buffer;
import io.vertx.core.http.HttpMethod;
import io.vertx.core.http.HttpServerOptions;
import io.vertx.core.net.PemKeyCertOptions;
import io.vertx.ext.web.client.HttpRequest;
import io.vertx.ext.web.client.HttpResponse;
import io.vertx.ext.web.client.WebClient;
import io.vertx.junit5.VertxExtension;
import io.vertx.junit5.VertxTestContext;
import io.vertx.micrometer.MicrometerMetricsOptions;
import io.vertx.micrometer.backends.BackendRegistries;
import java.io.File;
import java.io.FileWriter;
import java.io.IOException;
import java.net.URI;
import java.nio.file.Files;
import java.util.Arrays;
import java.util.List;
import java.util.Properties;
import java.util.concurrent.CountDownLatch;
import java.util.concurrent.TimeUnit;
import java.util.function.Function;
import java.util.stream.Collectors;
import java.util.stream.StreamSupport;
import org.apache.kafka.clients.producer.MockProducer;
import org.apache.kafka.clients.producer.ProducerRecord;
import org.apache.kafka.common.serialization.StringSerializer;
import org.junit.jupiter.api.AfterAll;
import org.junit.jupiter.api.AfterEach;
import org.junit.jupiter.api.BeforeEach;
import org.junit.jupiter.api.Test;
import org.junit.jupiter.api.extension.ExtendWith;
import org.junit.jupiter.params.ParameterizedTest;
import org.junit.jupiter.params.provider.MethodSource;
import org.slf4j.LoggerFactory;

@ExtendWith(VertxExtension.class)
public class ReceiverVerticleTest {

    // Set up the logger that is connected to ReceiverVerticle
    private static final Logger logger = (Logger) LoggerFactory.getLogger(ReceiverVerticle.class);
    private ListAppender<ILoggingEvent> listAppender = new ListAppender<>();

    private static final int TIMEOUT = 10;
    private static final int PORT = 8082;
    private static final int TLS_PORT = 8443;
    private static final String HOST = "localhost";
    private static final String SECRET_VOLUME_PATH = "src/test/resources";
    private static final String TLS_CRT_FILE_PATH = SECRET_VOLUME_PATH + "/tls.crt";
    private static final String TLS_KEY_FILE_PATH = SECRET_VOLUME_PATH + "/tls.key";

    private static WebClient webClient;

    private static MockProducer<String, CloudEvent> mockProducer;
    private static IngressProducerReconcilableStore store;

    static {
        BackendRegistries.setupBackend(new MicrometerMetricsOptions()
                .setMicrometerRegistry(new PrometheusMeterRegistry(PrometheusConfig.DEFAULT))
                .setRegistryName(Metrics.METRICS_REGISTRY_NAME));
    }

    private PrometheusMeterRegistry registry;

    @BeforeEach
    public void setUpHTTP(final Vertx vertx, final VertxTestContext testContext) {
        ContractMessageCodec.register(vertx.eventBus());

        webClient = WebClient.create(vertx);
        ReceiverVerticleTest.mockProducer =
                new MockProducer<>(true, new StringSerializer(), new CloudEventSerializerMock());
        ReactiveKafkaProducer<String, CloudEvent> producer = new MockReactiveKafkaProducer<>(mockProducer);

        store = new IngressProducerReconcilableStore(AuthProvider.noAuth(), new Properties(), properties -> producer);

        registry = new PrometheusMeterRegistry(PrometheusConfig.DEFAULT);

        final var httpServerOptions = new HttpServerOptions();
        httpServerOptions.setPort(PORT);
        httpServerOptions.setHost(HOST);

        final var httpsServerOptions = new HttpServerOptions();
        httpsServerOptions.setPort(TLS_PORT);
        httpsServerOptions.setHost(HOST);
        httpsServerOptions.setSsl(true);
        httpsServerOptions.setPemKeyCertOptions(
                new PemKeyCertOptions().setCertPath(TLS_KEY_FILE_PATH).setKeyPath(TLS_CRT_FILE_PATH));

        final var env = mock(ReceiverEnv.class);
        when(env.getLivenessProbePath()).thenReturn("/healthz");
        when(env.getReadinessProbePath()).thenReturn("/readyz");
        final var verticle = new ReceiverVerticle(
                env,
                httpServerOptions,
                httpsServerOptions,
                v -> store,
<<<<<<< HEAD
                new IngressRequestHandlerImpl(
                        StrictRequestToRecordMapper.getInstance(), registry, ((event, reference) -> null)),
                SECRET_VOLUME_PATH);
=======
                new IngressRequestHandlerImpl(StrictRequestToRecordMapper.getInstance(), registry),
                SECRET_VOLUME_PATH,
                null);
>>>>>>> 76b1335c
        vertx.deployVerticle(verticle, testContext.succeeding(ar -> testContext.completeNow()));

        // Connect to the logger in ReceiverVerticle
        listAppender.start();
        logger.addAppender(listAppender);
    }

    @BeforeEach
    public void cleanUp() {
        mockProducer.clear();
    }

    @AfterEach
    public void tearDownEach() {
        registry.close();
    }

    @AfterAll
    public static void tearDown() {
        webClient.close();
    }

    @ParameterizedTest
    @MethodSource({"getValidNonValidEvents"})
    public void shouldProduceMessagesReceivedConcurrently(
            final TestCase tc, final Vertx vertx, final VertxTestContext context) throws InterruptedException {

        final var checkpoints = context.checkpoint(1);
        final var countDown = new CountDownLatch(1);

        new ContractPublisher(vertx.eventBus(), ResourcesReconcilerMessageHandler.ADDRESS).accept(tc.getContract());

        tc.requestSender
                .apply(webClient.post(PORT, HOST, tc.path))
                .onFailure(context::failNow)
                .onSuccess(response -> vertx.setTimer(
                        1000,
                        ignored -> context.verify(() -> {
                            assertThat(response.statusCode())
                                    .as("verify path: " + tc.path)
                                    .isEqualTo(tc.responseStatusCode);

                            final var expectedCount = (double) tc.badRequestCount + (double) tc.produceEventCount;

                            final var defaultCounter =
                                    Counter.builder(Metrics.EVENTS_COUNT).register(Metrics.getRegistry());
                            Counter counter = defaultCounter;
                            try {
                                if (expectedCount > 0) {
                                    counter = registry.get(Metrics.EVENTS_COUNT).counters().stream()
                                            .reduce((a, b) -> b) // get last element
                                            .orElse(defaultCounter);
                                }
                            } catch (MeterNotFoundException ignored1) {
                            }

                            assertThat(counter.count())
                                    .describedAs("Counter: "
                                            + StreamSupport.stream(
                                                            counter.measure().spliterator(), false)
                                                    .map(Measurement::toString)
                                                    .collect(Collectors.joining()))
                                    .isEqualTo(expectedCount);

                            if (tc.expectedDispatchLatency) {
                                final var eventDispatchLatency =
                                        registry.get(Metrics.EVENT_DISPATCH_LATENCY).summaries().stream()
                                                .reduce((a, b) -> b)
                                                .get();

                                assertThat(eventDispatchLatency.max()).isGreaterThan(0);
                                assertThat(eventDispatchLatency.totalAmount()).isGreaterThan(0);
                                assertThat(eventDispatchLatency.mean()).isGreaterThan(0);
                            }

                            checkpoints.flag();
                            countDown.countDown();
                        })));

        countDown.await(TIMEOUT, TimeUnit.SECONDS);

        if (mockProducer.history().size() > 0) {
            assertThat(mockProducer.history()).containsExactlyInAnyOrder(tc.record);
        }
    }

    // Write the test to verify that when the secret is updated
    @Test
    public void secretFileUpdated() throws InterruptedException {
        // Modified the secret file in the test resources folder
        File tlsCrtFile = new File(TLS_CRT_FILE_PATH);
        File tlsKeyFile = new File(TLS_KEY_FILE_PATH);

        // Have a copy of the original TLS cert content by using Files.readString
        String original_TLS_Cert = "";
        String original_TLS_Key = "";
        try {
            original_TLS_Cert = Files.readString(tlsCrtFile.toPath());
            original_TLS_Key = Files.readString(tlsKeyFile.toPath());
        } catch (IOException e) {
            e.printStackTrace();
        }

        // Write the new CA cert to the file
        String new_TLS_Cert =
                """
-----BEGIN CERTIFICATE-----
MIIDmDCCAoCgAwIBAgIUZx4ztTK7wyEpRYKkKqM9+oFr+PwwDQYJKoZIhvcNAQEL
BQAwJzELMAkGA1UEBhMCVVMxGDAWBgNVBAMMD0V4YW1wbGUtUm9vdC1DQTAeFw0y
MzA3MTcxNDI1MzhaFw0yNjA1MDYxNDI1MzhaMG0xCzAJBgNVBAYTAlVTMRIwEAYD
VQQIDAlZb3VyU3RhdGUxETAPBgNVBAcMCFlvdXJDaXR5MR0wGwYDVQQKDBRFeGFt
cGxlLUNlcnRpZmljYXRlczEYMBYGA1UEAwwPbG9jYWxob3N0LmxvY2FsMIIBIjAN
BgkqhkiG9w0BAQEFAAOCAQ8AMIIBCgKCAQEAyq0tbWj3zb/lhcykAAXlc8RVVPiZ
898NxNV1od3XvFUFRYkQP9DU/3nE/5DxDQbQmfTlov50WbgSgQxt9GR7iC3lheOm
B3ODaA0p3C7bBg7LeUvtrhvPyHITDI9Aqy8cUO5XHVgbTceW7XOvcmju/DVpm9Id
iSpEEPMT2GsuLQ2rVvNupIccYRe0NhZly7l27AAkf5y1G2Yd9Oklt+gOPNPB+afH
/eFlYRrKokp58Kt1eyDNAwaYV8arEKIapU2AQheZTZQSBOi/tFCc7oKFQOmO9sFf
HEuQfCVd8TZJ2vb7qdiLVlgTDwjVYmUkfkxR7JJ/feDacyfjGkqYd1bngQIDAQAB
o3YwdDAfBgNVHSMEGDAWgBQGanp895VYiwZNv+X+JJ7GWjQtWTAJBgNVHRMEAjAA
MAsGA1UdDwQEAwIE8DAaBgNVHREEEzARgglsb2NhbGhvc3SHBH8AAAEwHQYDVR0O
BBYEFOlfLUC1MJOOjGRWfVzHQYA+Iya4MA0GCSqGSIb3DQEBCwUAA4IBAQACCgdN
Sj+W39W+8JdHpBU/fw1wwNDB4SyIyxAgPXp8TWiOwoo3ozcALP44ab4jP9b+Etlm
yNMNdayOf42SCZUhihO4PKiiqDgolDQfYaZbiIEXJ/xaXtao5SxyBPY77eXtXN/+
E7/TOWQ5U7qJYd7H5vqhlFk6fn7s6WKkue8ELUrWh8r3THASXUsa8xzxHu0nsp2v
SsbYyR0vyrGE4yvComvl75Igw6jY70cswWdyThGKV6ZLip2BrjLQlFhr3IZN5tbg
rHxaoqIen8NYjNpBdJDInPMFZshZSx1lAzw6uwP4OuM5WQHgYEk7V+TkOU3osqgD
5bOo/SpCokC166Ym
-----END CERTIFICATE-----""";

        String new_TLS_key =
                """
-----BEGIN PRIVATE KEY-----
MIIEvgIBADANBgkqhkiG9w0BAQEFAASCBKgwggSkAgEAAoIBAQDKrS1taPfNv+WF
zKQABeVzxFVU+Jnz3w3E1XWh3de8VQVFiRA/0NT/ecT/kPENBtCZ9OWi/nRZuBKB
DG30ZHuILeWF46YHc4NoDSncLtsGDst5S+2uG8/IchMMj0CrLxxQ7lcdWBtNx5bt
c69yaO78NWmb0h2JKkQQ8xPYay4tDatW826khxxhF7Q2FmXLuXbsACR/nLUbZh30
6SW36A4808H5p8f94WVhGsqiSnnwq3V7IM0DBphXxqsQohqlTYBCF5lNlBIE6L+0
UJzugoVA6Y72wV8cS5B8JV3xNkna9vup2ItWWBMPCNViZSR+TFHskn994NpzJ+Ma
Sph3VueBAgMBAAECggEABqD+ZN8zh6u4lpU4YfXPaOdpgRN2eZb4jNEMfWRTm4nO
V9VhTi0G4mo5qsAzWiE4bminoBqhdJPEKytcZ0toDO6vXJ8y/XhmOl9/2H9B06Nl
PUzh87leJOiyPc1rqI2sZ+s7ty58CiG2ioKnoN7UvjQDBcEsDSHwQvuoUQJEat3C
IxK792JWumgDzJWy2YOVGbcYKSLRV5q+IEdIH7SG5NDTMTs+x+os0azGLe/X+++o
bhbXlYhMnA3X1XQ9yiJaK4QfwEc+i3YFNjRuD/cS8dv/dPji9F6eS7HewscW+f5f
EoUMSSvO6FqYQt1S7jD9kDzQ8TaKlA/pRrVumTs96QKBgQDR2spitSuPm0K+wLMj
5gj8OyM4eW0pePQQHYNy4UdHu9EZ/w88WNQCKF1RKbAcBECxns97oI6WskAumzpm
1jqa6Ofe2y8k1Vc6t3PTqVU98ms59M4ifb0aq+entzp3FIQAOaO/2x5+NaUrA/kp
6EX4IG5UNFv1+J6dpzI+Il/8bQKBgQD3Pk9/pjrAsigO4qrN54x1CsVorrSIxwp6
4RUI486gAZx7bKjn8hcnKnT/U+9Z8ui4i318kuly4nDSpvW8e4PXVLt9fTQKa/4f
BtFoizTu0PqAmntljbVBZ9a1QN5puc7BxCbYO/md6BQ68dlXnu6NuPys/E8dIuAO
ndOVbj5C5QKBgQClWVUaDVHzZwxiLId6A6iUxSvtNY/Tm6ACip6mB+cYGF6bsyKY
FA2IXbGZX9WJXbhzu4QUDuAK0QxNLLYJjUbEBDuelulAhnCirSWwYr3tf3MJSWCa
QKSdvVFcDr0cUqfnXYMuikIug6pOiGTspj1rUnJcGp1S48Bmy/SEjKVAyQKBgEcA
8QnCrlrKjzB/LfhGCBNQzZKboaMqLjtNyqGr8poG/G6BrRw3bSjFS6ZL75AQb38Y
KCiPdFWW7DnC0w2XFyzO261VOI3Jp8g3SApS+Behkl8+fjOS97vZ21JgV79bKiKB
d3pf9va/QJgQ/o7oSLAQsRfoubuvWVM5RhtC9sR1AoGBAMUpJh9LOJvaCFTJ51SZ
ERr1RMt6Q13ssG7ytGQIsJ7PSoRJMBN1ZrEYANAuJU5n3V8AxWcKIjV3hoXc2yg6
TfwO4tuRZ0hSBe+POhImNGNVJ71yylGDFJc/21KMRxXi1IIKVr0qjhv0IQcvDDN2
QCDcINom+skQGHJlbPdrpwNW
-----END PRIVATE KEY-----""";

        try {
            FileWriter tlsCrtWriter = new FileWriter(tlsCrtFile);
            tlsCrtWriter.write(new_TLS_Cert);
            tlsCrtWriter.close();

            FileWriter tlsKeyWriter = new FileWriter(tlsKeyFile);
            tlsKeyWriter.write(new_TLS_key);
            tlsKeyWriter.close();
        } catch (IOException e) {
            System.out.println("An error occurred.");
            e.printStackTrace();
        }

        // Sleep 1 sec to make sure the file is updated
        try {
            Thread.sleep(1000);
        } catch (InterruptedException e) {
            e.printStackTrace();
        }

        // Write the old TLS cert and key back
        try {
            FileWriter tlsCrtWriter = new FileWriter(tlsCrtFile);
            tlsCrtWriter.write(original_TLS_Cert);
            tlsCrtWriter.close();

            FileWriter tlsKeyWriter = new FileWriter(tlsKeyFile);
            tlsKeyWriter.write(original_TLS_Key);
            tlsKeyWriter.close();
        } catch (IOException e) {
            System.out.println("An error occurred.");
            e.printStackTrace();
        }

        // Check the logger to see if the message "The secret volume is updated" is printed by using
        // logger
        List<ILoggingEvent> logList = listAppender.list;
        assertEquals("Succeeded to update TLS key pair", logList.get(0).getMessage());
    }

    private static List<TestCase> getValidNonValidEvents() {
        return Arrays.asList(
                new TestCase(
                        null,
                        "/broker-ns/broker-name1",
                        ceRequestSender(new CloudEventBuilder()
                                .withSubject("subject")
                                .withSource(URI.create("/hello"))
                                .withType("type")
                                .withId("1234")
                                .build()),
                        NOT_FOUND.code(),
                        DataPlaneContract.Resource.newBuilder()
                                .setUid("1")
                                .addTopics("topic")
                                .setIngress(
                                        DataPlaneContract.Ingress.newBuilder().setPath("/broker-ns/broker-name"))
                                .build()),
                new TestCase(
                        null,
                        "/broker-ns/broker-name/hello",
                        ceRequestSender(new CloudEventBuilder()
                                .withSubject("subject")
                                .withSource(URI.create("/hello"))
                                .withType("type")
                                .withId("1234")
                                .build()),
                        NOT_FOUND.code(),
                        DataPlaneContract.Resource.newBuilder()
                                .setUid("1")
                                .addTopics("topic")
                                .setIngress(
                                        DataPlaneContract.Ingress.newBuilder().setPath("/broker-name/hello"))
                                .build()),
                new TestCase(
                        null,
                        "/broker-ns/h/hello",
                        ceRequestSender(new CloudEventBuilder()
                                .withSubject("subject")
                                .withSource(URI.create("/hello"))
                                .withType("type")
                                .withId("1234")
                                .build()),
                        NOT_FOUND.code(),
                        DataPlaneContract.Resource.newBuilder()
                                .setUid("1")
                                .addTopics("topic")
                                .setIngress(
                                        DataPlaneContract.Ingress.newBuilder().setPath("/h/hello"))
                                .build()),
                new TestCase(
                        new ProducerRecord<>(
                                "topic-name-1",
                                null,
                                new io.cloudevents.core.v03.CloudEventBuilder()
                                        .withSubject("subject")
                                        .withSource(URI.create("/hello"))
                                        .withType("type")
                                        .withId("1234")
                                        .build()),
                        "/broker-ns/broker-name1",
                        ceRequestSender(new io.cloudevents.core.v03.CloudEventBuilder()
                                .withSubject("subject")
                                .withSource(URI.create("/hello"))
                                .withType("type")
                                .withId("1234")
                                .build()),
                        ACCEPTED.code(),
                        DataPlaneContract.Resource.newBuilder()
                                .setUid("1")
                                .addTopics("topic-name-1")
                                .setIngress(
                                        DataPlaneContract.Ingress.newBuilder().setPath("/broker-ns/broker-name1"))
                                .build()),
                new TestCase(
                        null,
                        "/broker-ns/broker-name",
                        request -> request.sendBuffer(Buffer.buffer("this is not a cloud event")),
                        BAD_REQUEST.code(),
                        DataPlaneContract.Resource.newBuilder()
                                .setUid("1")
                                .addTopics("topic")
                                .setIngress(
                                        DataPlaneContract.Ingress.newBuilder().setPath("/broker-ns/broker-name"))
                                .build()),
                new TestCase(
                        null,
                        "/broker-ns/broker-name/hello",
                        request -> request.sendBuffer(Buffer.buffer("this is not a cloud event")),
                        NOT_FOUND.code(),
                        DataPlaneContract.Resource.newBuilder()
                                .setUid("1")
                                .addTopics("topic")
                                .setIngress(
                                        DataPlaneContract.Ingress.newBuilder().setPath("/broker-ns/broker-name"))
                                .build()),
                new TestCase(
                        null,
                        "/broker-ns/broker-name3",
                        request -> {
                            final var objectMapper = new ObjectMapper();
                            final var objectNode = objectMapper.createObjectNode();
                            objectNode.set("hello", new FloatNode(1.24f));
                            objectNode.set("data", objectMapper.createObjectNode());
                            request.headers().set("Content-Type", "application/json");
                            return request.sendBuffer(Buffer.buffer(objectNode.toString()));
                        },
                        BAD_REQUEST.code(),
                        DataPlaneContract.Resource.newBuilder()
                                .setUid("1")
                                .addTopics("topic")
                                .setIngress(
                                        DataPlaneContract.Ingress.newBuilder().setPath("/broker-ns/broker-name3"))
                                .build()),
                new TestCase(
                        null,
                        "/broker-ns/broker-name4",
                        request -> {
                            final var objectMapper = new ObjectMapper();
                            final var objectNode = objectMapper.createObjectNode();
                            objectNode.set("specversion", new TextNode("1.0"));
                            objectNode.set("type", new TextNode("my-type"));
                            objectNode.set("source", new TextNode("my-source"));
                            objectNode.set("data", objectMapper.createObjectNode());
                            request.headers().set("Content-Type", "application/json");
                            return request.sendBuffer(Buffer.buffer(objectNode.toString()));
                        },
                        BAD_REQUEST.code(),
                        DataPlaneContract.Resource.newBuilder()
                                .setUid("1")
                                .addTopics("topic")
                                .setIngress(
                                        DataPlaneContract.Ingress.newBuilder().setPath("/broker-ns/broker-name4"))
                                .build()),
                new TestCase(
                        new ProducerRecord<>(
                                "topic-name-42",
                                null,
                                new io.cloudevents.core.v1.CloudEventBuilder()
                                        .withSubject("subject")
                                        .withSource(URI.create("/hello"))
                                        .withType("type")
                                        .withId("1234")
                                        .build()),
                        "/broker-ns/broker-name5",
                        ceRequestSender(new io.cloudevents.core.v1.CloudEventBuilder()
                                .withSubject("subject")
                                .withSource(URI.create("/hello"))
                                .withType("type")
                                .withId("1234")
                                .build()),
                        ACCEPTED.code(),
                        DataPlaneContract.Resource.newBuilder()
                                .setUid("1")
                                .addTopics("topic-name-42")
                                .setIngress(
                                        DataPlaneContract.Ingress.newBuilder().setPath("/broker-ns/broker-name5"))
                                .build()),
                new TestCase(
                        new ProducerRecord<>("topic-name-42", null, null),
                        "/broker-ns/broker-name5",
                        probeRequestSender(null),
                        OK.code(),
                        DataPlaneContract.Resource.newBuilder()
                                .setUid("1")
                                .addTopics("topic-name-42")
                                .setIngress(
                                        DataPlaneContract.Ingress.newBuilder().setPath("/broker-ns/broker-name5"))
                                .build()),
                new TestCase(
                        new ProducerRecord<>("topic-name-42", null, null),
                        "/broker-ns/broker-name5",
                        probeRequestSender(null),
                        NOT_FOUND.code(),
                        DataPlaneContract.Resource.newBuilder().build()));
    }

    private static Function<HttpRequest<Buffer>, Future<HttpResponse<Buffer>>> ceRequestSender(final CloudEvent event) {
        return request -> VertxMessageFactory.createWriter(request).writeBinary(event);
    }

    private static Function<HttpRequest<Buffer>, Future<HttpResponse<Buffer>>> probeRequestSender(
            final CloudEvent event) {
        return request -> request.method(HttpMethod.GET)
                .putHeader(
                        ControlPlaneProbeRequestUtil.PROBE_HEADER_NAME, ControlPlaneProbeRequestUtil.PROBE_HEADER_VALUE)
                .send();
    }

    static final class TestCase {

        final ProducerRecord<String, CloudEvent> record;
        final String path;
        final Function<HttpRequest<Buffer>, Future<HttpResponse<Buffer>>> requestSender;
        final int responseStatusCode;
        final DataPlaneContract.Resource resource;
        final int badRequestCount;
        final int produceEventCount;
        final boolean expectedDispatchLatency;

        TestCase(
                final ProducerRecord<String, CloudEvent> record,
                final String path,
                final Function<HttpRequest<Buffer>, Future<HttpResponse<Buffer>>> requestSender,
                final int responseStatusCode,
                final DataPlaneContract.Resource resource) {

            this.path = path;
            this.requestSender = requestSender;
            this.responseStatusCode = responseStatusCode;
            this.record = record;
            this.resource = DataPlaneContract.Resource.newBuilder(resource).build();

            int badRequestCount = 0;
            int produceEventsCount = 0;
            if (responseStatusCode == BAD_REQUEST.code()) {
                badRequestCount = 1;
            } else if (responseStatusCode == ACCEPTED.code()) {
                produceEventsCount = 1;
            }

            this.expectedDispatchLatency = responseStatusCode == ACCEPTED.code();

            this.badRequestCount = badRequestCount;
            this.produceEventCount = produceEventsCount;
        }

        DataPlaneContract.Contract getContract() {
            return DataPlaneContract.Contract.newBuilder()
                    .addResources(this.resource)
                    .build();
        }

        @Override
        public String toString() {
            return "TestCase{" + "path='" + path + '\'' + ", responseStatusCode=" + responseStatusCode + '}';
        }
    }
}<|MERGE_RESOLUTION|>--- conflicted
+++ resolved
@@ -148,15 +148,10 @@
                 httpServerOptions,
                 httpsServerOptions,
                 v -> store,
-<<<<<<< HEAD
                 new IngressRequestHandlerImpl(
                         StrictRequestToRecordMapper.getInstance(), registry, ((event, reference) -> null)),
-                SECRET_VOLUME_PATH);
-=======
-                new IngressRequestHandlerImpl(StrictRequestToRecordMapper.getInstance(), registry),
                 SECRET_VOLUME_PATH,
                 null);
->>>>>>> 76b1335c
         vertx.deployVerticle(verticle, testContext.succeeding(ar -> testContext.completeNow()));
 
         // Connect to the logger in ReceiverVerticle
