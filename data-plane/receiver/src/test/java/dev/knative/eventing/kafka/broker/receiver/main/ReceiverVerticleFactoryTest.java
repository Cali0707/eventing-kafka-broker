/*
 * Copyright © 2018 Knative Authors (knative-dev@googlegroups.com)
 *
 * Licensed under the Apache License, Version 2.0 (the "License");
 * you may not use this file except in compliance with the License.
 * You may obtain a copy of the License at
 *
 *     http://www.apache.org/licenses/LICENSE-2.0
 *
 * Unless required by applicable law or agreed to in writing, software
 * distributed under the License is distributed on an "AS IS" BASIS,
 * WITHOUT WARRANTIES OR CONDITIONS OF ANY KIND, either express or implied.
 * See the License for the specific language governing permissions and
 * limitations under the License.
 */

package dev.knative.eventing.kafka.broker.receiver.main;

import static org.assertj.core.api.Assertions.assertThat;
import static org.mockito.Mockito.mock;

import dev.knative.eventing.kafka.broker.core.eventtype.EventType;
import dev.knative.eventing.kafka.broker.core.metrics.Metrics;
import dev.knative.eventing.kafka.broker.core.oidc.OIDCDiscoveryConfig;
import dev.knative.eventing.kafka.broker.receiver.MockReactiveProducerFactory;
import io.fabric8.kubernetes.client.KubernetesClient;
import io.fabric8.kubernetes.client.informers.cache.Lister;
import io.micrometer.core.instrument.MeterRegistry;
import io.vertx.core.Vertx;
import io.vertx.core.http.HttpServerOptions;
import io.vertx.junit5.VertxExtension;
import io.vertx.micrometer.MicrometerMetricsOptions;
import io.vertx.micrometer.backends.BackendRegistries;
import java.util.Properties;
import org.junit.jupiter.api.Test;
import org.junit.jupiter.api.extension.ExtendWith;

@ExtendWith(VertxExtension.class)
public class ReceiverVerticleFactoryTest {

    static {
        BackendRegistries.setupBackend(new MicrometerMetricsOptions().setRegistryName(Metrics.METRICS_REGISTRY_NAME));
    }

    @Test
    public void shouldCreateMultipleReceiverVerticleInstances(Vertx vertx) {
        var mockClient = mock(KubernetesClient.class);
        final var supplier = new ReceiverVerticleFactory(
                mock(ReceiverEnv.class),
                mock(Properties.class),
                mock(MeterRegistry.class),
                mock(HttpServerOptions.class),
                mock(HttpServerOptions.class),
                mock(MockReactiveProducerFactory.class),
<<<<<<< HEAD
                mockClient.resources(EventType.class),
                mock(Lister.class),
                vertx);
=======
                mock(OIDCDiscoveryConfig.class));
>>>>>>> 76b1335c

        assertThat(supplier.get()).isNotSameAs(supplier.get());
    }
}<|MERGE_RESOLUTION|>--- conflicted
+++ resolved
@@ -52,13 +52,10 @@
                 mock(HttpServerOptions.class),
                 mock(HttpServerOptions.class),
                 mock(MockReactiveProducerFactory.class),
-<<<<<<< HEAD
                 mockClient.resources(EventType.class),
                 mock(Lister.class),
-                vertx);
-=======
+                vertx,
                 mock(OIDCDiscoveryConfig.class));
->>>>>>> 76b1335c
 
         assertThat(supplier.get()).isNotSameAs(supplier.get());
     }
