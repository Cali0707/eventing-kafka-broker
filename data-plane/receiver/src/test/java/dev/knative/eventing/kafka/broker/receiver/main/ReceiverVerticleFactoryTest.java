/*
 * Copyright © 2018 Knative Authors (knative-dev@googlegroups.com)
 *
 * Licensed under the Apache License, Version 2.0 (the "License");
 * you may not use this file except in compliance with the License.
 * You may obtain a copy of the License at
 *
 *     http://www.apache.org/licenses/LICENSE-2.0
 *
 * Unless required by applicable law or agreed to in writing, software
 * distributed under the License is distributed on an "AS IS" BASIS,
 * WITHOUT WARRANTIES OR CONDITIONS OF ANY KIND, either express or implied.
 * See the License for the specific language governing permissions and
 * limitations under the License.
 */

package dev.knative.eventing.kafka.broker.receiver.main;

import static org.assertj.core.api.Assertions.assertThat;
import static org.mockito.Mockito.mock;

import dev.knative.eventing.kafka.broker.core.eventtype.EventType;
import dev.knative.eventing.kafka.broker.core.eventtype.EventTypeListerFactory;
import dev.knative.eventing.kafka.broker.core.metrics.Metrics;
import dev.knative.eventing.kafka.broker.core.oidc.OIDCDiscoveryConfigListener;
import dev.knative.eventing.kafka.broker.receiver.MockReactiveProducerFactory;
import io.fabric8.kubernetes.client.KubernetesClient;
import io.micrometer.core.instrument.MeterRegistry;
import io.vertx.core.Vertx;
import io.vertx.core.http.HttpServerOptions;
import io.vertx.junit5.VertxExtension;
import io.vertx.micrometer.MicrometerMetricsOptions;
import io.vertx.micrometer.backends.BackendRegistries;
import java.security.NoSuchAlgorithmException;
import java.util.Properties;
import org.junit.jupiter.api.Test;
import org.junit.jupiter.api.extension.ExtendWith;

@ExtendWith(VertxExtension.class)
public class ReceiverVerticleFactoryTest {

    static {
        BackendRegistries.setupBackend(new MicrometerMetricsOptions().setRegistryName(Metrics.METRICS_REGISTRY_NAME));
    }

    @Test
    public void shouldCreateMultipleReceiverVerticleInstances(Vertx vertx) throws NoSuchAlgorithmException {
        var mockClient = mock(KubernetesClient.class);
        final var supplier = new ReceiverVerticleFactory(
                mock(ReceiverEnv.class),
                mock(Properties.class),
                mock(MeterRegistry.class),
                mock(HttpServerOptions.class),
                mock(HttpServerOptions.class),
                mock(MockReactiveProducerFactory.class),
                mockClient.resources(EventType.class),
                vertx,
<<<<<<< HEAD
                mock(OIDCDiscoveryConfigListener.class));
=======
                mock(OIDCDiscoveryConfig.class),
                mock(EventTypeListerFactory.class));
>>>>>>> 135c294a

        assertThat(supplier.get()).isNotSameAs(supplier.get());
    }
}<|MERGE_RESOLUTION|>--- conflicted
+++ resolved
@@ -55,12 +55,8 @@
                 mock(MockReactiveProducerFactory.class),
                 mockClient.resources(EventType.class),
                 vertx,
-<<<<<<< HEAD
-                mock(OIDCDiscoveryConfigListener.class));
-=======
-                mock(OIDCDiscoveryConfig.class),
+                mock(OIDCDiscoveryConfigListener.class),
                 mock(EventTypeListerFactory.class));
->>>>>>> 135c294a
 
         assertThat(supplier.get()).isNotSameAs(supplier.get());
     }
