--- conflicted
+++ resolved
@@ -48,12 +48,8 @@
     private final String secretVolumePath = "/etc/receiver-tls-secret";
 
     private final IngressRequestHandler ingressRequestHandler;
-<<<<<<< HEAD
     private final OIDCDiscoveryConfigListener oidcDiscoveryConfigListener;
-=======
-    private final OIDCDiscoveryConfig oidcDiscoveryConfig;
     private final EventTypeListerFactory eventTypeListerFactory;
->>>>>>> 135c294a
 
     private ReactiveProducerFactory<String, CloudEvent> kafkaProducerFactory;
 
@@ -66,13 +62,9 @@
             final ReactiveProducerFactory<String, CloudEvent> kafkaProducerFactory,
             final MixedOperation<EventType, KubernetesResourceList<EventType>, Resource<EventType>> eventTypeClient,
             Vertx vertx,
-<<<<<<< HEAD
-            final OIDCDiscoveryConfigListener oidcDiscoveryConfigListener)
-=======
-            final OIDCDiscoveryConfig oidcDiscoveryConfig,
+            final OIDCDiscoveryConfigListener oidcDiscoveryConfigListener,
             final EventTypeListerFactory eventTypeListerFactory)
->>>>>>> 135c294a
-            throws NoSuchAlgorithmException {
+            throws NoSuchAlgorithmException
         {
             this.env = env;
             this.producerConfigs = producerConfigs;
@@ -83,14 +75,10 @@
                     metricsRegistry,
                     new EventTypeCreatorImpl(eventTypeClient, vertx));
             this.kafkaProducerFactory = kafkaProducerFactory;
-<<<<<<< HEAD
             this.oidcDiscoveryConfigListener = oidcDiscoveryConfigListener;
-=======
-            this.oidcDiscoveryConfig = oidcDiscoveryConfig;
             this.eventTypeListerFactory = eventTypeListerFactory;
->>>>>>> 135c294a
         }
-    }
+
 
     @Override
     public Verticle get() {
