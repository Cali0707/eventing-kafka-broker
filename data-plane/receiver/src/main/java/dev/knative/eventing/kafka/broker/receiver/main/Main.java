/*
 * Copyright © 2018 Knative Authors (knative-dev@googlegroups.com)
 *
 * Licensed under the Apache License, Version 2.0 (the "License");
 * you may not use this file except in compliance with the License.
 * You may obtain a copy of the License at
 *
 *     http://www.apache.org/licenses/LICENSE-2.0
 *
 * Unless required by applicable law or agreed to in writing, software
 * distributed under the License is distributed on an "AS IS" BASIS,
 * WITHOUT WARRANTIES OR CONDITIONS OF ANY KIND, either express or implied.
 * See the License for the specific language governing permissions and
 * limitations under the License.
 */
package dev.knative.eventing.kafka.broker.receiver.main;

import static dev.knative.eventing.kafka.broker.core.utils.Logging.keyValue;

import dev.knative.eventing.kafka.broker.core.ReactiveProducerFactory;
import dev.knative.eventing.kafka.broker.core.eventbus.ContractMessageCodec;
import dev.knative.eventing.kafka.broker.core.eventbus.ContractPublisher;
import dev.knative.eventing.kafka.broker.core.eventtype.EventType;
<<<<<<< HEAD
=======
import dev.knative.eventing.kafka.broker.core.eventtype.EventTypeListerFactory;
import dev.knative.eventing.kafka.broker.core.features.FeaturesConfig;
>>>>>>> 135c294a
import dev.knative.eventing.kafka.broker.core.file.FileWatcher;
import dev.knative.eventing.kafka.broker.core.metrics.Metrics;
import dev.knative.eventing.kafka.broker.core.oidc.OIDCDiscoveryConfigListener;
import dev.knative.eventing.kafka.broker.core.reconciler.impl.ResourcesReconcilerMessageHandler;
import dev.knative.eventing.kafka.broker.core.tracing.TracingConfig;
import dev.knative.eventing.kafka.broker.core.utils.Configurations;
import dev.knative.eventing.kafka.broker.core.utils.Shutdown;
import io.cloudevents.kafka.CloudEventSerializer;
import io.cloudevents.kafka.PartitionKeyExtensionInterceptor;
import io.fabric8.kubernetes.client.KubernetesClientBuilder;
import io.opentelemetry.sdk.OpenTelemetrySdk;
import io.vertx.core.DeploymentOptions;
import io.vertx.core.Verticle;
import io.vertx.core.Vertx;
import io.vertx.core.VertxOptions;
import io.vertx.core.http.HttpServerOptions;
import io.vertx.core.tracing.TracingPolicy;
import io.vertx.tracing.opentelemetry.OpenTelemetryOptions;
import java.io.File;
import java.io.IOException;
import java.util.Properties;
import java.util.concurrent.ExecutionException;
import java.util.concurrent.TimeUnit;
import java.util.function.Supplier;
import org.apache.kafka.clients.producer.ProducerConfig;
import org.apache.kafka.common.serialization.StringSerializer;
import org.slf4j.Logger;
import org.slf4j.LoggerFactory;

public class Main {

    static {
        if (System.getProperty("logback.configurationFile") == null
                || System.getProperty("logback.configurationFile").isEmpty()) {
            System.setProperty("logback.configurationFile", "/etc/logging/config.xml");
        }
    }

    private static final Logger logger = LoggerFactory.getLogger(Main.class);

    /**
     * Start receiver.
     *
     * @param args command line arguments.
     */
    public static void start(final String[] args, final ReactiveProducerFactory kafkaProducerFactory)
            throws IOException, ExecutionException, InterruptedException {
        ReceiverEnv env = new ReceiverEnv(System::getenv);

        OpenTelemetrySdk openTelemetry =
                TracingConfig.fromDir(env.getConfigTracingPath()).setup();

        // Read producer properties and override some defaults
        Properties producerConfigs = Configurations.readPropertiesSync(env.getProducerConfigFilePath());
        producerConfigs.put(ProducerConfig.KEY_SERIALIZER_CLASS_CONFIG, StringSerializer.class);
        producerConfigs.put(ProducerConfig.VALUE_SERIALIZER_CLASS_CONFIG, CloudEventSerializer.class);
        producerConfigs.put(
                ProducerConfig.INTERCEPTOR_CLASSES_CONFIG, PartitionKeyExtensionInterceptor.class.getName());

        logger.info("Starting Receiver {}", keyValue("env", env));

        // Start Vertx
        Vertx vertx = Vertx.vertx(new VertxOptions()
                .setMetricsOptions(Metrics.getOptions(env))
                .setTracingOptions(new OpenTelemetryOptions(openTelemetry)));

        // Register Contract message codec
        ContractMessageCodec.register(vertx.eventBus());

        // Read http server configuration and merge it with port from env
        HttpServerOptions httpServerOptions =
                new HttpServerOptions(Configurations.readPropertiesAsJsonSync(env.getHttpServerConfigFilePath()));
        httpServerOptions.setPort(env.getIngressPort());
        httpServerOptions.setTracingPolicy(TracingPolicy.PROPAGATE);

        // Read https server configuration and merge it with port from env
        HttpServerOptions httpsServerOptions =
                new HttpServerOptions(Configurations.readPropertiesAsJsonSync(env.getHttpServerConfigFilePath()));

        // Set the TLS port to a different port so that they don't have conflicts
        httpsServerOptions.setPort(env.getIngressTLSPort());
        httpsServerOptions.setTracingPolicy(TracingPolicy.PROPAGATE);

        final var kubernetesClient = new KubernetesClientBuilder().build();
        final var eventTypeClient = kubernetesClient.resources(EventType.class);
        final var eventTypeListerFactory = new EventTypeListerFactory(eventTypeClient);

        OIDCDiscoveryConfigListener oidcDiscoveryConfigListener =
                new OIDCDiscoveryConfigListener(env.getConfigFeaturesPath(), vertx, env.getWaitStartupSeconds());

        try {
            final Supplier<Verticle> receiverVerticleFactory = new ReceiverVerticleFactory(
                    env,
                    producerConfigs,
                    Metrics.getRegistry(),
                    httpServerOptions,
                    httpsServerOptions,
                    kafkaProducerFactory,
                    eventTypeClient,
                    vertx,
<<<<<<< HEAD
                    oidcDiscoveryConfigListener);
=======
                    oidcDiscoveryConfig,
                    eventTypeListerFactory);
>>>>>>> 135c294a
            DeploymentOptions deploymentOptions =
                    new DeploymentOptions().setInstances(Runtime.getRuntime().availableProcessors());
            // Deploy the receiver verticles
            vertx.deployVerticle(receiverVerticleFactory, deploymentOptions)
                    .toCompletionStage()
                    .toCompletableFuture()
                    .get(env.getWaitStartupSeconds(), TimeUnit.SECONDS);
            logger.info("Receiver started");

            ContractPublisher publisher =
                    new ContractPublisher(vertx.eventBus(), ResourcesReconcilerMessageHandler.ADDRESS);
            File file = new File(env.getDataPlaneConfigFilePath());
            FileWatcher fileWatcher = new FileWatcher(file, () -> publisher.updateContract(file));
            fileWatcher.start();

<<<<<<< HEAD
            var closeables = new ArrayList<>(Arrays.asList(
                    publisher, fileWatcher, openTelemetry.getSdkTracerProvider(), oidcDiscoveryConfigListener));

            if (eventTypeInformer != null) {
                closeables.add(eventTypeInformer);
            }

=======
>>>>>>> 135c294a
            // Register shutdown hook for graceful shutdown.
            Shutdown.registerHook(
                    vertx, publisher, fileWatcher, openTelemetry.getSdkTracerProvider(), eventTypeListerFactory);

        } catch (final Exception ex) {
            logger.error("Failed to startup the receiver", ex);
            Shutdown.closeVertxSync(vertx);
            System.exit(1);
        }
    }
}<|MERGE_RESOLUTION|>--- conflicted
+++ resolved
@@ -21,11 +21,7 @@
 import dev.knative.eventing.kafka.broker.core.eventbus.ContractMessageCodec;
 import dev.knative.eventing.kafka.broker.core.eventbus.ContractPublisher;
 import dev.knative.eventing.kafka.broker.core.eventtype.EventType;
-<<<<<<< HEAD
-=======
 import dev.knative.eventing.kafka.broker.core.eventtype.EventTypeListerFactory;
-import dev.knative.eventing.kafka.broker.core.features.FeaturesConfig;
->>>>>>> 135c294a
 import dev.knative.eventing.kafka.broker.core.file.FileWatcher;
 import dev.knative.eventing.kafka.broker.core.metrics.Metrics;
 import dev.knative.eventing.kafka.broker.core.oidc.OIDCDiscoveryConfigListener;
@@ -126,12 +122,8 @@
                     kafkaProducerFactory,
                     eventTypeClient,
                     vertx,
-<<<<<<< HEAD
-                    oidcDiscoveryConfigListener);
-=======
-                    oidcDiscoveryConfig,
+                    oidcDiscoveryConfigListener,
                     eventTypeListerFactory);
->>>>>>> 135c294a
             DeploymentOptions deploymentOptions =
                     new DeploymentOptions().setInstances(Runtime.getRuntime().availableProcessors());
             // Deploy the receiver verticles
@@ -147,19 +139,9 @@
             FileWatcher fileWatcher = new FileWatcher(file, () -> publisher.updateContract(file));
             fileWatcher.start();
 
-<<<<<<< HEAD
-            var closeables = new ArrayList<>(Arrays.asList(
-                    publisher, fileWatcher, openTelemetry.getSdkTracerProvider(), oidcDiscoveryConfigListener));
-
-            if (eventTypeInformer != null) {
-                closeables.add(eventTypeInformer);
-            }
-
-=======
->>>>>>> 135c294a
             // Register shutdown hook for graceful shutdown.
             Shutdown.registerHook(
-                    vertx, publisher, fileWatcher, openTelemetry.getSdkTracerProvider(), eventTypeListerFactory);
+                    vertx, publisher, fileWatcher, openTelemetry.getSdkTracerProvider(), eventTypeListerFactory, oidcDiscoveryConfigListener);
 
         } catch (final Exception ex) {
             logger.error("Failed to startup the receiver", ex);
