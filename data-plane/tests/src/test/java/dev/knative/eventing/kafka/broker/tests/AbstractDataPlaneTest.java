/*
 * Copyright © 2018 Knative Authors (knative-dev@googlegroups.com)
 *
 * Licensed under the Apache License, Version 2.0 (the "License");
 * you may not use this file except in compliance with the License.
 * You may obtain a copy of the License at
 *
 *     http://www.apache.org/licenses/LICENSE-2.0
 *
 * Unless required by applicable law or agreed to in writing, software
 * distributed under the License is distributed on an "AS IS" BASIS,
 * WITHOUT WARRANTIES OR CONDITIONS OF ANY KIND, either express or implied.
 * See the License for the specific language governing permissions and
 * limitations under the License.
 */
package dev.knative.eventing.kafka.broker.tests;

import static java.lang.String.format;
import static org.apache.kafka.clients.consumer.ConsumerConfig.BOOTSTRAP_SERVERS_CONFIG;
import static org.apache.kafka.clients.consumer.ConsumerConfig.KEY_DESERIALIZER_CLASS_CONFIG;
import static org.apache.kafka.clients.consumer.ConsumerConfig.VALUE_DESERIALIZER_CLASS_CONFIG;
import static org.apache.kafka.clients.producer.ProducerConfig.KEY_SERIALIZER_CLASS_CONFIG;
import static org.apache.kafka.clients.producer.ProducerConfig.VALUE_SERIALIZER_CLASS_CONFIG;
import static org.assertj.core.api.Assertions.assertThat;
import static org.awaitility.Awaitility.await;
import static org.mockito.Mockito.mock;
import static org.mockito.Mockito.when;

import dev.knative.eventing.kafka.broker.contract.DataPlaneContract;
import dev.knative.eventing.kafka.broker.core.ReactiveConsumerFactory;
import dev.knative.eventing.kafka.broker.core.ReactiveProducerFactory;
import dev.knative.eventing.kafka.broker.core.eventbus.ContractMessageCodec;
import dev.knative.eventing.kafka.broker.core.eventbus.ContractPublisher;
import dev.knative.eventing.kafka.broker.core.metrics.Metrics;
import dev.knative.eventing.kafka.broker.core.reconciler.impl.ResourcesReconcilerMessageHandler;
import dev.knative.eventing.kafka.broker.core.security.AuthProvider;
import dev.knative.eventing.kafka.broker.dispatcher.impl.consumer.CloudEventDeserializer;
import dev.knative.eventing.kafka.broker.dispatcher.impl.consumer.InvalidCloudEventInterceptor;
import dev.knative.eventing.kafka.broker.dispatcher.impl.consumer.KeyDeserializer;
import dev.knative.eventing.kafka.broker.dispatcher.impl.consumer.NullCloudEventInterceptor;
import dev.knative.eventing.kafka.broker.dispatcher.main.ConsumerDeployerVerticle;
import dev.knative.eventing.kafka.broker.dispatcher.main.ConsumerVerticleFactoryImpl;
import dev.knative.eventing.kafka.broker.receiver.impl.IngressProducerReconcilableStore;
import dev.knative.eventing.kafka.broker.receiver.impl.ReceiverVerticle;
import dev.knative.eventing.kafka.broker.receiver.impl.StrictRequestToRecordMapper;
import dev.knative.eventing.kafka.broker.receiver.impl.handler.IngressRequestHandlerImpl;
import dev.knative.eventing.kafka.broker.receiver.main.ReceiverEnv;
import io.cloudevents.core.builder.CloudEventBuilder;
import io.cloudevents.core.message.MessageReader;
import io.cloudevents.core.v1.CloudEventV1;
import io.cloudevents.http.vertx.VertxMessageFactory;
import io.cloudevents.kafka.CloudEventSerializer;
import io.debezium.kafka.KafkaCluster;
import io.vertx.core.Vertx;
import io.vertx.core.http.HttpServerOptions;
import io.vertx.ext.web.client.WebClient;
import io.vertx.ext.web.client.WebClientOptions;
import io.vertx.junit5.Timeout;
import io.vertx.junit5.VertxExtension;
import io.vertx.junit5.VertxTestContext;
import io.vertx.micrometer.MicrometerMetricsOptions;
import io.vertx.micrometer.backends.BackendRegistries;
import java.io.File;
import java.io.IOException;
import java.net.URI;
import java.util.List;
import java.util.Properties;
import java.util.UUID;
import java.util.concurrent.CountDownLatch;
import java.util.concurrent.ExecutionException;
import java.util.concurrent.TimeUnit;
import org.apache.kafka.clients.consumer.ConsumerConfig;
import org.apache.kafka.clients.consumer.StickyAssignor;
import org.apache.kafka.common.serialization.StringSerializer;
import org.junit.jupiter.api.AfterEach;
import org.junit.jupiter.api.BeforeEach;
import org.junit.jupiter.api.Test;
import org.junit.jupiter.api.extension.ExtendWith;

@ExtendWith(VertxExtension.class)
public abstract class AbstractDataPlaneTest {

    private static final String BROKER_NAMESPACE = "knative-eventing-42";
    private static final String BROKER_NAME = "kafka-broker-42";
    private static final String TOPIC = format("%s-%s", BROKER_NAMESPACE, BROKER_NAME);
    private static final int NUM_BROKERS = 1;
    private static final int ZK_PORT = 2181;
    private static final int KAFKA_PORT = 9092;
    private static final int NUM_PARTITIONS = 10;
    private static final int REPLICATION_FACTOR = 1;
    private static final int INGRESS_PORT = 12345;
    private static final int INGRESS_TLS_PORT = 12343;
    private static final int SERVICE_PORT = INGRESS_PORT + 1;
    private static final int NUM_SYSTEM_VERTICLES = 1;
    private static final int NUM_RESOURCES = 1;

    private static final String TYPE_CE_1 = "type-ce-1";
    private static final String TYPE_CE_2 = "type-ce-2";
    private static final String PATH_SERVICE_1 = "/service-1";
    private static final String PATH_SERVICE_2 = "/service-2";
    private static final String PATH_SERVICE_3 = "/service-3";

    private static final String SECRET_VOLUME_PATH = "src/test/resources";

    static {
        assertThat(PATH_SERVICE_1).isNotEqualTo(PATH_SERVICE_2);
        BackendRegistries.setupBackend(new MicrometerMetricsOptions().setRegistryName(Metrics.METRICS_REGISTRY_NAME));
    }

    private static File dataDir;
    private static KafkaCluster kafkaCluster;
    private static ConsumerDeployerVerticle consumerDeployerVerticle;
    private static ReceiverVerticle receiverVerticle;

    protected abstract ReactiveProducerFactory getReactiveProducerFactory();

    protected abstract ReactiveConsumerFactory getReactiveConsumerFactory();

    @BeforeEach
    public void setUp(final Vertx vertx, final VertxTestContext context) throws IOException, InterruptedException {
        setUpKafkaCluster();
        ContractMessageCodec.register(vertx.eventBus());
        consumerDeployerVerticle = setUpDispatcher(vertx, context);
        receiverVerticle = setUpReceiver(vertx, context);
        context.completeNow();
    }

    /*
    1: event sent by the source to the Broker
    2: event sent by the trigger 1 in the response
    3: event sent by the trigger 2 in the response
                                                                                2
                                                                    +----------------------+
                                                                    |                      |
                                                                    |                +-----+-----+
                                                                    |          1     |           |
                                                                    |    +---------->+ Trigger 1 |
                                                                    v    |     3     |           |
    +------------+          +-------------+                 +-------+----+----+      +-----------+
    |            |  1       |             |          2      |                 |
    | HTTPClient +--------->+  Receiver   |        +--------+  Dispatcher     |
    |            |          |             |        |        |                 |
    +------------+          +------+------+        |        +--------+---+----+      +-----------+
                                   |               |                 ^   | 3         |           |
                                   |               v                 |   +---------->+ Trigger 2 |
                                 1 |      +--------+--------+        |         2     |           |
                                   |      |                 |     1  |               +-----------+
                                   +----->+     Kafka       +--------+
                                          |                 |     2                  +-----------+
                                          +-----------------+     3                  |           |
                                                                                     | Trigger 3 |
                                                                                     |           |
                                                                                     +-----------+




     */
    @Test
    @Timeout(timeUnit = TimeUnit.MINUTES, value = 5)
    public void execute(final Vertx vertx, final VertxTestContext context) throws InterruptedException {

        final var checkpoints = context.checkpoint(4);

        // event sent by the source to the Broker (see 1 in diagram)
        final var expectedRequestEvent = CloudEventBuilder.v1()
                .withId(UUID.randomUUID().toString())
                .withDataSchema(URI.create("/api/data-schema-ce-1"))
                .withSource(URI.create("/api/rossi"))
                .withSubject("subject-ce-1")
                .withData("data-ce-1".getBytes())
                .withType(TYPE_CE_1)
                .build();

        // event sent in the response by the Callable service (see 2 in diagram)
        final var expectedResponseEventService2 = CloudEventBuilder.v03()
                .withId(UUID.randomUUID().toString())
                .withDataSchema(URI.create("/api/data-schema-ce-2"))
                .withSubject("subject-ce-2")
                .withSource(URI.create("/api/rossi"))
                .withData("data-ce-2".getBytes())
                .withType(TYPE_CE_2)
                .build();

        // event sent in the response by the Callable service 2 (see 3 in diagram)
        final var expectedResponseEventService1 = CloudEventBuilder.v1()
                .withId(UUID.randomUUID().toString())
                .withDataSchema(URI.create("/api/data-schema-ce-3"))
                .withSource(URI.create("/api/rossi"))
                .withSubject("subject-ce-3")
                .withType(TYPE_CE_1)
                .build();

        final var service1ExpectedEventsIterator =
                List.of(expectedRequestEvent, expectedResponseEventService1).iterator();

        final var resource = DataPlaneContract.Resource.newBuilder()
                .addTopics(TOPIC)
                .setIngress(
                        DataPlaneContract.Ingress.newBuilder().setPath(format("/%s/%s", BROKER_NAMESPACE, BROKER_NAME)))
                .setBootstrapServers(bootstrapServers())
                .setUid(UUID.randomUUID().toString())
                .addEgresses(DataPlaneContract.Egress.newBuilder()
                        .setUid(UUID.randomUUID().toString())
                        .setDestination(format("http://localhost:%d%s", SERVICE_PORT, PATH_SERVICE_1))
                        .setFilter(DataPlaneContract.Filter.newBuilder().putAttributes(CloudEventV1.TYPE, TYPE_CE_1))
                        .setConsumerGroup(UUID.randomUUID().toString())
                        .build())
                .addEgresses(DataPlaneContract.Egress.newBuilder()
                        .setUid(UUID.randomUUID().toString())
                        .setDestination(format("http://localhost:%d%s", SERVICE_PORT, PATH_SERVICE_2))
                        .setFilter(DataPlaneContract.Filter.newBuilder().putAttributes(CloudEventV1.TYPE, TYPE_CE_2))
                        .setConsumerGroup(UUID.randomUUID().toString())
                        .build())
                .addEgresses(
                        // the destination of the following trigger should never be reached because events
                        // don't pass filters.
                        DataPlaneContract.Egress.newBuilder()
                                .setUid(UUID.randomUUID().toString())
                                .setConsumerGroup(UUID.randomUUID().toString())
                                .setDestination(format("http://localhost:%d%s", SERVICE_PORT, PATH_SERVICE_3))
                                .setFilter(DataPlaneContract.Filter.newBuilder()
                                        .putAttributes(
                                                CloudEventV1.SOURCE,
                                                UUID.randomUUID().toString()))
                                .build())
                .build();

        new ContractPublisher(vertx.eventBus(), ResourcesReconcilerMessageHandler.ADDRESS)
                .accept(DataPlaneContract.Contract.newBuilder()
                        .addResources(resource)
                        .build());

        await().atMost(10, TimeUnit.SECONDS).untilAsserted(() -> assertThat(vertx.deploymentIDs())
                .hasSize(resource.getEgressesCount() + NUM_RESOURCES + NUM_SYSTEM_VERTICLES));

        Thread.sleep(2000); // Give consumers time to start

        // start service
        vertx.createHttpServer()
                .exceptionHandler(context::failNow)
                .requestHandler(request -> VertxMessageFactory.createReader(request)
                        .map(MessageReader::toEvent)
                        .onFailure(context::failNow)
                        .onSuccess(event -> {

                            // service 1 receives event sent by the HTTPClient
                            if (request.path().equals(PATH_SERVICE_1)) {
                                final var expectedEvent = service1ExpectedEventsIterator.next();
                                context.verify(() -> {
                                    assertThat(event.getId()).isEqualTo(expectedEvent.getId());
                                    assertThat(event.getType()).isEqualTo(expectedEvent.getType());
                                    assertThat(event.getSubject()).isEqualTo(expectedEvent.getSubject());
                                    assertThat(event.getSource()).isEqualTo(expectedEvent.getSource());
                                    checkpoints.flag(); // 2
                                });

                                if (service1ExpectedEventsIterator.hasNext()) {
                                    // write event to the response, the event will be handled by service 2
                                    VertxMessageFactory.createWriter(request.response())
                                            .writeBinary(expectedResponseEventService2);
                                }
                            }

                            // service 2 receives event in the response
                            if (request.path().equals(PATH_SERVICE_2)) {
                                context.verify(() -> {
                                    assertThat(event.getId()).isEqualTo(expectedResponseEventService2.getId());
                                    assertThat(event.getType()).isEqualTo(expectedResponseEventService2.getType());
                                    assertThat(event.getSubject())
                                            .isEqualTo(expectedResponseEventService2.getSubject());
                                    assertThat(event.getSource()).isEqualTo(expectedResponseEventService2.getSource());
                                    checkpoints.flag(); // 3
                                });

                                // write event to the response, the event will be handled by service 2
                                VertxMessageFactory.createWriter(request.response())
                                        .writeBinary(expectedResponseEventService1);
                            }

                            if (request.path().equals(PATH_SERVICE_3)) {
                                context.failNow(new IllegalStateException(PATH_SERVICE_3 + " should never be reached"));
                            }
                        }))
                .listen(SERVICE_PORT, "localhost")
                .onFailure(context::failNow)
                .onSuccess(ignored -> {
                    // send event to the Broker receiver
                    VertxMessageFactory.createWriter(WebClient.create(vertx)
                                    .post(INGRESS_PORT, "localhost", format("/%s/%s", BROKER_NAMESPACE, BROKER_NAME)))
                            .writeBinary(expectedRequestEvent)
                            .onFailure(context::failNow)
                            .onSuccess(response -> context.verify(() -> {
                                assertThat(response.statusCode()).isEqualTo(202);
                                checkpoints.flag(); // 1
                            }));
                });
    }

    @AfterEach
    public void teardown(final Vertx vertx) throws ExecutionException, InterruptedException {

        vertx.undeploy(consumerDeployerVerticle.deploymentID())
                .toCompletionStage()
                .toCompletableFuture()
                .get();

        vertx.undeploy(receiverVerticle.deploymentID())
                .toCompletionStage()
                .toCompletableFuture()
                .get();

        teardownKafkaCluster();
    }

    private static void teardownKafkaCluster() {
        if (kafkaCluster != null) {
            kafkaCluster.shutdown();
            kafkaCluster = null;
            if (!dataDir.delete()) {
                dataDir.deleteOnExit();
            }
        }
    }

    private static void setUpKafkaCluster() throws IOException {

        dataDir = File.createTempFile("kafka", "kafka");

        kafkaCluster = new KafkaCluster()
                .withPorts(ZK_PORT, KAFKA_PORT)
                .deleteDataPriorToStartup(true)
                .addBrokers(NUM_BROKERS)
                .usingDirectory(dataDir)
                .startup();

        kafkaCluster.createTopic(TOPIC, NUM_PARTITIONS, REPLICATION_FACTOR);
    }

    private ConsumerDeployerVerticle setUpDispatcher(final Vertx vertx, final VertxTestContext context)
            throws InterruptedException {

        final var consumerConfigs = new Properties();
        consumerConfigs.put(BOOTSTRAP_SERVERS_CONFIG, format("localhost:%d", KAFKA_PORT));
        consumerConfigs.put(KEY_DESERIALIZER_CLASS_CONFIG, KeyDeserializer.class.getName());
        consumerConfigs.put(VALUE_DESERIALIZER_CLASS_CONFIG, CloudEventDeserializer.class.getName());
        consumerConfigs.put(ConsumerConfig.AUTO_COMMIT_INTERVAL_MS_CONFIG, 100);
        consumerConfigs.put(ConsumerConfig.PARTITION_ASSIGNMENT_STRATEGY_CONFIG, StickyAssignor.class.getName());
        consumerConfigs.put(
                ConsumerConfig.INTERCEPTOR_CLASSES_CONFIG,
                NullCloudEventInterceptor.class.getName() + "," + InvalidCloudEventInterceptor.class.getName());

        final var producerConfigs = producerConfigs();

        final var consumerVerticleFactory = new ConsumerVerticleFactoryImpl(
                consumerConfigs,
                new WebClientOptions(),
                producerConfigs,
                AuthProvider.noAuth(),
                Metrics.getRegistry(),
                getReactiveConsumerFactory(),
                getReactiveProducerFactory());

        final var verticle = new ConsumerDeployerVerticle(consumerVerticleFactory, 10);

        final CountDownLatch latch = new CountDownLatch(1);
        vertx.deployVerticle(verticle, context.succeeding(h -> latch.countDown()));
        latch.await();

        return verticle;
    }

    private ReceiverVerticle setUpReceiver(final Vertx vertx, final VertxTestContext context)
            throws InterruptedException {

        final var httpServerOptions = new HttpServerOptions();
        httpServerOptions.setPort(INGRESS_PORT);

        final var httpsServerOptions = new HttpServerOptions();
        httpsServerOptions.setPort(INGRESS_TLS_PORT);
        httpsServerOptions.setSsl(true);

        final var env = mock(ReceiverEnv.class);
        when(env.getLivenessProbePath()).thenReturn("/healthz");
        when(env.getReadinessProbePath()).thenReturn("/readyz");

        final var verticle = new ReceiverVerticle(
                env,
                httpServerOptions,
                httpsServerOptions,
                v -> new IngressProducerReconcilableStore(
                        AuthProvider.noAuth(), producerConfigs(), properties -> getReactiveProducerFactory()
                                .create(v, properties)),
<<<<<<< HEAD
                new IngressRequestHandlerImpl(
                        StrictRequestToRecordMapper.getInstance(),
                        Metrics.getRegistry(),
                        (((event, reference) -> null))),
                SECRET_VOLUME_PATH);
=======
                new IngressRequestHandlerImpl(StrictRequestToRecordMapper.getInstance(), Metrics.getRegistry()),
                SECRET_VOLUME_PATH,
                null);
>>>>>>> 76b1335c

        final CountDownLatch latch = new CountDownLatch(1);
        vertx.deployVerticle(verticle, context.succeeding(h -> latch.countDown()));
        latch.await();

        return verticle;
    }

    private static Properties producerConfigs() {
        final var configs = new Properties();
        configs.put(KEY_SERIALIZER_CLASS_CONFIG, StringSerializer.class.getName());
        configs.put(VALUE_SERIALIZER_CLASS_CONFIG, CloudEventSerializer.class.getName());
        return configs;
    }

    private static String bootstrapServers() {
        return format("localhost:%d", KAFKA_PORT);
    }
}<|MERGE_RESOLUTION|>--- conflicted
+++ resolved
@@ -391,17 +391,12 @@
                 v -> new IngressProducerReconcilableStore(
                         AuthProvider.noAuth(), producerConfigs(), properties -> getReactiveProducerFactory()
                                 .create(v, properties)),
-<<<<<<< HEAD
                 new IngressRequestHandlerImpl(
                         StrictRequestToRecordMapper.getInstance(),
                         Metrics.getRegistry(),
                         (((event, reference) -> null))),
-                SECRET_VOLUME_PATH);
-=======
-                new IngressRequestHandlerImpl(StrictRequestToRecordMapper.getInstance(), Metrics.getRegistry()),
                 SECRET_VOLUME_PATH,
                 null);
->>>>>>> 76b1335c
 
         final CountDownLatch latch = new CountDownLatch(1);
         vertx.deployVerticle(verticle, context.succeeding(h -> latch.countDown()));
