--- conflicted
+++ resolved
@@ -80,24 +80,14 @@
 		FlagsHolder: &FlagsHolder{
 			Flags: feature.Flags{},
 		},
-<<<<<<< HEAD
-		BrokerLister:         brokerInformer.Lister(),
-		ConfigMapLister:      configmapInformer.Lister(),
-		EventingClient:       eventingclient.Get(ctx),
-		Env:                  configs,
-		GetKafkaClient:       clientPool.GetClient,
-		GetKafkaClusterAdmin: clientPool.GetClusterAdmin,
-		InitOffsetsFunc:      offset.InitOffsets,
-=======
 		BrokerLister:               brokerInformer.Lister(),
 		ConfigMapLister:            configmapInformer.Lister(),
 		ServiceAccountLister:       serviceaccountInformer.Lister(),
 		EventingClient:             eventingclient.Get(ctx),
 		Env:                        configs,
-		NewKafkaClient:             sarama.NewClient,
-		NewKafkaClusterAdminClient: sarama.NewClusterAdmin,
+		GetKafkaClient:             clientPool.GetClient,
+		GetKafkaClusterAdmin:       clientPool.GetClusterAdmin,
 		InitOffsetsFunc:            offset.InitOffsets,
->>>>>>> a9627138
 	}
 
 	impl := triggerreconciler.NewImpl(ctx, reconciler, func(impl *controller.Impl) controller.Options {
