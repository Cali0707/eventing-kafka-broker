--- conflicted
+++ resolved
@@ -432,21 +432,7 @@
 	}
 	bootstrapServersArr := kafka.BootstrapServersArray(bootstrapServers)
 
-<<<<<<< HEAD
-	securityOption, err := security.NewSaramaSecurityOptionFromSecret(secret)
-	if err != nil {
-		return false, fmt.Errorf("failed to parse secret data for kafka: %w", err)
-	}
-
-	saramaConfig, err := kafka.GetSaramaConfig(securityOption)
-	if err != nil {
-		return false, fmt.Errorf("failed to get sarama config: %w", err)
-	}
-
-	kafkaClient, err := r.NewKafkaClient(bootstrapServersArr, saramaConfig)
-=======
 	kafkaClient, err := r.GetKafkaClient(ctx, bootstrapServersArr, secret)
->>>>>>> c5af0de2
 	if err != nil {
 		return false, fmt.Errorf("cannot obtain Kafka client, %w", err)
 	}
