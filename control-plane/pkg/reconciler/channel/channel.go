/*
 * Copyright 2021 The Knative Authors
 *
 * Licensed under the Apache License, Version 2.0 (the "License");
 * you may not use this file except in compliance with the License.
 * You may obtain a copy of the License at
 *
 *     http://www.apache.org/licenses/LICENSE-2.0
 *
 * Unless required by applicable law or agreed to in writing, software
 * distributed under the License is distributed on an "AS IS" BASIS,
 * WITHOUT WARRANTIES OR CONDITIONS OF ANY KIND, either express or implied.
 * See the License for the specific language governing permissions and
 * limitations under the License.
 */

package channel

import (
	"context"
	"fmt"
	"strconv"
	"time"

	"k8s.io/apimachinery/pkg/api/equality"
	apierrors "k8s.io/apimachinery/pkg/api/errors"
	metav1 "k8s.io/apimachinery/pkg/apis/meta/v1"
	"k8s.io/utils/pointer"
	"knative.dev/eventing/pkg/apis/feature"
	messaging "knative.dev/eventing/pkg/apis/messaging/v1"
	"knative.dev/pkg/network"
	"knative.dev/pkg/system"

	"github.com/IBM/sarama"
	"go.uber.org/multierr"
	"go.uber.org/zap"
	"k8s.io/apimachinery/pkg/labels"

	corev1 "k8s.io/api/core/v1"
	"k8s.io/apimachinery/pkg/types"
	corelisters "k8s.io/client-go/listers/core/v1"
	"k8s.io/client-go/util/retry"

	v1 "knative.dev/eventing/pkg/apis/duck/v1"
	messaginglisters "knative.dev/eventing/pkg/client/listers/messaging/v1"
	duckv1 "knative.dev/pkg/apis/duck/v1"
	"knative.dev/pkg/controller"
	"knative.dev/pkg/reconciler"
	"knative.dev/pkg/resolver"

	messagingv1beta1 "knative.dev/eventing-kafka-broker/control-plane/pkg/apis/messaging/v1beta1"
	"knative.dev/eventing-kafka-broker/control-plane/pkg/reconciler/channel/resources"

	apisconfig "knative.dev/eventing-kafka-broker/control-plane/pkg/apis/config"
	"knative.dev/eventing-kafka-broker/control-plane/pkg/config"
	"knative.dev/eventing-kafka-broker/control-plane/pkg/contract"
	coreconfig "knative.dev/eventing-kafka-broker/control-plane/pkg/core/config"
	"knative.dev/eventing-kafka-broker/control-plane/pkg/kafka"
	kafkalogging "knative.dev/eventing-kafka-broker/control-plane/pkg/logging"
	"knative.dev/eventing-kafka-broker/control-plane/pkg/prober"
	"knative.dev/eventing-kafka-broker/control-plane/pkg/receiver"
	"knative.dev/eventing-kafka-broker/control-plane/pkg/reconciler/base"
	"knative.dev/eventing-kafka-broker/control-plane/pkg/security"
)

const (
	// TopicPrefix is the Kafka Channel topic prefix - (topic name: knative-messaging-kafka.<channel-namespace>.<channel-name>).
	DefaultDeliveryOrder         = contract.DeliveryOrder_ORDERED
	NewChannelIngressServiceName = "kafka-channel-ingress"
	kafkaChannelTLSSecretName    = "kafka-channel-ingress-server-tls" //nolint:gosec // This is not a hardcoded credential
	caCertsSecretKey             = "ca.crt"
	// TopicPrefix is the old Kafka Channel topic prefix - we keep this constant so that deleting channels shortly after upgrading
	// does not have issues. See https://github.com/knative-extensions/eventing-kafka-broker/issues/3289 for more info
	TopicPrefix = "knative-messaging-kafka"
)

type Reconciler struct {
	*base.Reconciler
	*config.Env

	Resolver *resolver.URIResolver

	// NewKafkaClusterAdminClient creates new sarama ClusterAdmin. It's convenient to add this as Reconciler field so that we can
	// mock the function used during the reconciliation loop.
	NewKafkaClusterAdminClient kafka.NewClusterAdminClientFunc

	// NewKafkaClient creates new sarama Client. It's convenient to add this as Reconciler field so that we can
	// mock the function used during the reconciliation loop.
	NewKafkaClient kafka.NewClientFunc

	// InitOffsetsFunc initialize offsets for a provided set of topics and a provided consumer group id.
	// It's convenient to add this as Reconciler field so that we can mock the function used during the
	// reconciliation loop.
	InitOffsetsFunc kafka.InitOffsetsFunc

	ConfigMapLister    corelisters.ConfigMapLister
	ServiceLister      corelisters.ServiceLister
	SubscriptionLister messaginglisters.SubscriptionLister

	Prober prober.NewProber

	IngressHost string

	KafkaFeatureFlags *apisconfig.KafkaFeatureFlags
}

func (r *Reconciler) ReconcileKind(ctx context.Context, channel *messagingv1beta1.KafkaChannel) reconciler.Event {
	return retry.RetryOnConflict(retry.DefaultBackoff, func() error {
		return r.reconcileKind(ctx, channel)
	})
}

func (r *Reconciler) reconcileKind(ctx context.Context, channel *messagingv1beta1.KafkaChannel) reconciler.Event {
	logger := kafkalogging.CreateReconcileMethodLogger(ctx, channel)

	statusConditionManager := base.StatusConditionManager{
		Object:     channel,
		SetAddress: channel.Status.SetAddress,
		Env:        r.Env,
		Recorder:   controller.GetEventRecorder(ctx),
	}

	// do not proceed, if data plane is not available
	if !r.IsReceiverRunning() || !r.IsDispatcherRunning() {
		return statusConditionManager.DataPlaneNotAvailable()
	}
	statusConditionManager.DataPlaneAvailable()

	// get the channel configmap
	channelConfigMap, err := r.channelConfigMap()
	if err != nil {
		return statusConditionManager.FailedToResolveConfig(err)
	}
	logger.Debug("configmap read", zap.Any("configmap", channelConfigMap))

	if err := r.TrackConfigMap(channelConfigMap, channel); err != nil {
		return fmt.Errorf("failed to track broker config: %w", err)
	}

	// get topic config
	topicConfig, err := r.topicConfig(logger, channelConfigMap, channel)
	if err != nil {
		return statusConditionManager.FailedToResolveConfig(err)
	}
	logger.Debug("topic config resolved", zap.Any("config", topicConfig))
	statusConditionManager.ConfigResolved()

	// get the secret to access Kafka
	secret, err := security.Secret(ctx, &security.MTConfigMapSecretLocator{ConfigMap: channelConfigMap, UseNamespaceInConfigmap: true}, r.SecretProviderFunc())
	if err != nil {
		return fmt.Errorf("failed to get secret: %w", err)
	}
	if secret != nil {
		logger.Debug("Secret reference",
			zap.String("apiVersion", secret.APIVersion),
			zap.String("name", secret.Name),
			zap.String("namespace", secret.Namespace),
			zap.String("kind", secret.Kind),
		)
	}

	// get security option for Sarama with secret info in it
	saramaSecurityOption, err := security.NewSaramaSecurityOptionFromSecret(secret)
	if err != nil {
		return fmt.Errorf("failed to parse secret data for kafka: %w", err)
	}

	if err := r.TrackSecret(secret, channel); err != nil {
		return fmt.Errorf("failed to track secret: %w", err)
	}

	if channel.Status.Annotations == nil {
		channel.Status.Annotations = make(map[string]string)
	}
	// Check if there is an existing topic name for this channel. If there is, reconcile the channel with the existing name.
	// If not, create a new topic name from the channel topic name template.
	var topicName string
	var existingTopic bool
	if topicName, existingTopic = channel.Status.Annotations[kafka.TopicAnnotation]; !existingTopic {
		topicName, err = r.KafkaFeatureFlags.ExecuteChannelsTopicTemplate(channel.ObjectMeta)
		if err != nil {
			return err
		}
	}
	channel.Status.Annotations[kafka.TopicAnnotation] = topicName

	kafkaClusterAdminSaramaConfig, err := kafka.GetSaramaConfig(saramaSecurityOption)
	if err != nil {
		return statusConditionManager.FailedToCreateTopic(topicName, fmt.Errorf("error getting cluster admin sarama config: %w", err))
	}

	// Manually commit the offsets in KafkaChannel controller.
	// That's because we want to make sure we initialize the offsets within the controller
	// before dispatcher actually starts consuming messages.
	kafkaClientSaramaConfig, err := kafka.GetSaramaConfig(saramaSecurityOption, kafka.DisableOffsetAutoCommitConfigOption)
	if err != nil {
		return statusConditionManager.FailedToCreateTopic(topicName, fmt.Errorf("error getting cluster admin sarama config: %w", err))
	}

	kafkaClusterAdminClient, err := r.NewKafkaClusterAdminClient(topicConfig.BootstrapServers, kafkaClusterAdminSaramaConfig)
	if err != nil {
		return statusConditionManager.FailedToCreateTopic(topicName, fmt.Errorf("cannot obtain Kafka cluster admin: %w", err))
	}
	defer kafkaClusterAdminClient.Close()

	kafkaClient, err := r.NewKafkaClient(topicConfig.BootstrapServers, kafkaClientSaramaConfig)
	if err != nil {
		return statusConditionManager.FailedToCreateTopic(topicName, fmt.Errorf("cannot obtain Kafka client: %w", err))
	}
	defer kafkaClient.Close()

	// create the topic
	topic, err := kafka.CreateTopicIfDoesntExist(kafkaClusterAdminClient, logger, topicName, topicConfig)
	if err != nil {
		return statusConditionManager.FailedToCreateTopic(topic, err)
	}
	logger.Debug("Topic created", zap.Any("topic", topic))
	statusConditionManager.TopicReady(topic)

	// Get data plane config map.
	contractConfigMap, err := r.GetOrCreateDataPlaneConfigMap(ctx)
	if err != nil {
		return statusConditionManager.FailedToResolveConfig(err)
	}
	logger.Debug("Got contract config map")

	// Get data plane config data.
	ct, err := r.GetDataPlaneConfigMapData(logger, contractConfigMap)
	if err != nil || ct == nil {
		return statusConditionManager.FailedToGetDataFromConfigMap(err)
	}
	logger.Debug("Got contract data from config map", zap.Any(base.ContractLogKey, ct))

<<<<<<< HEAD
	authContext, err := security.ResolveAuthContextFromLegacySecret(secret)
	if err != nil {
		return fmt.Errorf("failed to resolve auth context: %w", err)
	}
=======
	if err := r.setTrustBundles(ct); err != nil {
		return statusConditionManager.FailedToResolveConfig(err)
	}

>>>>>>> e1c06aeb
	// Get resource configuration
	channelResource, err := r.getChannelContractResource(ctx, topic, channel, authContext, topicConfig)
	if err != nil {
		return statusConditionManager.FailedToResolveConfig(err)
	}
	coreconfig.SetDeadLetterSinkURIFromEgressConfig(&channel.Status.DeliveryStatus, channelResource.EgressConfig)

	// we still update the contract configMap even though there's an error.
	// however, we record this error to make the reconciler try again.
	subscribersChanged, subscriptionError := r.reconcileSubscribers(ctx, kafkaClient, kafkaClusterAdminClient, channel, channelResource)

	// Update contract data with the new contract configuration (add/update channel resource)
	channelIndex := coreconfig.FindResource(ct, channel.UID)
	changed := coreconfig.AddOrUpdateResourceConfig(ct, channelResource, channelIndex, logger)
	logger.Debug("Change detector", zap.Int("changed", changed))

	if changed == coreconfig.ResourceChanged || subscribersChanged == coreconfig.EgressChanged {
		// Resource changed, increment contract generation.
		coreconfig.IncrementContractGeneration(ct)

		// Update the configuration map with the new contract data.
		if err := r.UpdateDataPlaneConfigMap(ctx, ct, contractConfigMap); err != nil {
			logger.Error("failed to update data plane config map", zap.Error(
				statusConditionManager.FailedToUpdateConfigMap(err),
			))
			return err
		}
		logger.Debug("Contract config map updated")
	}
	statusConditionManager.ConfigMapUpdated()

	// We update receiver and dispatcher pods annotation regardless of our contract changed or not due to the fact
	// that in a previous reconciliation we might have failed to update one of our data plane pod annotation, so we want
	// to anyway update remaining annotations with the contract generation that was saved in the CM.

	// We reject events to a non-existing Channel, which means that we cannot consider a Channel Ready if all
	// receivers haven't got the Channel, so update failures to receiver pods is a hard failure.
	// On the other side, dispatcher pods care about Subscriptions, and the Channel object is used as a configuration
	// prototype for all associated Subscriptions, so we consider that it's fine on the dispatcher side to receive eventually
	// the update even if here eventually means seconds or minutes after the actual update.

	// Update volume generation annotation of receiver pods
	if err := r.UpdateReceiverPodsAnnotation(ctx, logger, ct.Generation); err != nil {
		logger.Error("Failed to update receiver pod annotation", zap.Error(
			statusConditionManager.FailedToUpdateReceiverPodsAnnotation(err),
		))
		return err
	}
	logger.Debug("Updated receiver pod annotation")

	// Update volume generation annotation of dispatcher pods
	if err := r.UpdateDispatcherPodsAnnotation(ctx, logger, ct.Generation); err != nil {
		// Failing to update dispatcher pods annotation leads to config map refresh delayed by several seconds.
		// Since the dispatcher side is the consumer side, we don't lose availability, and we can consider the Channel
		// ready. So, log out the error and move on to the next step.
		logger.Warn(
			"Failed to update dispatcher pod annotation to trigger an immediate config map refresh",
			zap.Error(err),
		)

		statusConditionManager.FailedToUpdateDispatcherPodsAnnotation(err)
	} else {
		logger.Debug("Updated dispatcher pod annotation")
	}

	if subscriptionError != nil {
		logger.Error("Error reconciling subscriptions. Going to try again.", zap.Error(subscriptionError))
		return subscriptionError
	}

	channelService, err := r.reconcileChannelService(ctx, channel)
	if err != nil {
		logger.Error("Error reconciling the backwards compatibility channel service.", zap.Error(err))
		return err
	}

	var addressableStatus duckv1.AddressStatus
	channelHttpsHost := network.GetServiceHostname(r.Env.IngressName, r.SystemNamespace)
	channelHttpHost := network.GetServiceHostname(channelService.Name, channel.Namespace)
	transportEncryptionFlags := feature.FromContext(ctx)
	if transportEncryptionFlags.IsPermissiveTransportEncryption() {
		caCerts, err := r.getCaCerts()
		if err != nil {
			return err
		}

		httpAddress := receiver.ChannelHTTPAddress(channelHttpHost)
		httpsAddress := receiver.HTTPSAddress(channelHttpsHost, channel, caCerts)
		// Permissive mode:
		// - status.address http address with path-based routing
		// - status.addresses:
		//   - https address with path-based routing
		//   - http address with path-based routing
		addressableStatus.Addresses = []duckv1.Addressable{httpsAddress, httpAddress}
		addressableStatus.Address = &httpAddress
	} else if transportEncryptionFlags.IsStrictTransportEncryption() {
		// Strict mode: (only https addresses)
		// - status.address https address with path-based routing
		// - status.addresses:
		//   - https address with path-based routing
		caCerts, err := r.getCaCerts()
		if err != nil {
			return err
		}

		httpsAddress := receiver.HTTPSAddress(channelHttpsHost, channel, caCerts)
		addressableStatus.Addresses = []duckv1.Addressable{httpsAddress}
		addressableStatus.Address = &httpsAddress
	} else {
		httpAddress := receiver.ChannelHTTPAddress(channelHttpHost)
		addressableStatus.Address = &httpAddress
		addressableStatus.Addresses = []duckv1.Addressable{httpAddress}
	}

	proberAddressable := prober.ProberAddressable{
		AddressStatus: &addressableStatus,
		ResourceKey: types.NamespacedName{
			Namespace: channel.GetNamespace(),
			Name:      channel.GetName(),
		},
	}

	logger.Debug("Going to probe address to check ingress readiness for the channel.", zap.Any("proberAddressable", proberAddressable))
	if status := r.Prober.Probe(ctx, proberAddressable, prober.StatusReady); status != prober.StatusReady {
		logger.Debug("Ingress is not ready for the channel. Going to requeue.", zap.Any("proberAddressable", proberAddressable))
		statusConditionManager.ProbesStatusNotReady(status)
		return nil // Object will get re-queued once probe status changes.
	}
	statusConditionManager.ProbesStatusReady()
	channel.Status.Address = addressableStatus.Address
	channel.Status.Addresses = addressableStatus.Addresses
	channel.GetConditionSet().Manage(channel.GetStatus()).MarkTrue(base.ConditionAddressable)

	return nil
}

func (r *Reconciler) FinalizeKind(ctx context.Context, channel *messagingv1beta1.KafkaChannel) reconciler.Event {
	return retry.RetryOnConflict(retry.DefaultBackoff, func() error {
		return r.finalizeKind(ctx, channel)
	})
}

func (r *Reconciler) finalizeKind(ctx context.Context, channel *messagingv1beta1.KafkaChannel) reconciler.Event {
	logger := kafkalogging.CreateFinalizeMethodLogger(ctx, channel)

	// Get contract config map.
	contractConfigMap, err := r.GetOrCreateDataPlaneConfigMap(ctx)
	if err != nil {
		return fmt.Errorf("failed to get contract config map %s: %w", r.DataPlaneConfigMapAsString(), err)
	}
	logger.Debug("Got contract config map")

	// Get contract data.
	ct, err := r.GetDataPlaneConfigMapData(logger, contractConfigMap)
	if err != nil && ct == nil {
		return fmt.Errorf("failed to get contract: %w", err)
	}
	logger.Debug("Got contract data from config map", zap.Any(base.ContractLogKey, ct))

	channelIndex := coreconfig.FindResource(ct, channel.UID)
	if channelIndex != coreconfig.NoResource {
		coreconfig.DeleteResource(ct, channelIndex)

		logger.Debug("Channel deleted", zap.Int("index", channelIndex))

		// Resource changed, increment contract generation.
		coreconfig.IncrementContractGeneration(ct)

		// Update the configuration map with the new contract data.
		if err := r.UpdateDataPlaneConfigMap(ctx, ct, contractConfigMap); err != nil {
			return err
		}
		logger.Debug("Contract config map updated")
	}

	channel.Status.Address = nil

	// We update receiver and dispatcher pods annotation regardless of our contract changed or not due to the fact
	// that in a previous reconciliation we might have failed to update one of our data plane pod annotation, so we want
	// to update anyway remaining annotations with the contract generation that was saved in the CM.
	// Note: if there aren't changes to be done at the pod annotation level, we just skip the update.

	// Update volume generation annotation of receiver pods
	if err := r.UpdateReceiverPodsAnnotation(ctx, logger, ct.Generation); err != nil {
		return err
	}
	// Update volume generation annotation of dispatcher pods
	if err := r.UpdateDispatcherPodsAnnotation(ctx, logger, ct.Generation); err != nil {
		return err
	}

	//  Rationale: after deleting a topic closing a producer ends up blocking and requesting metadata for max.block.ms
	//  because topic metadata aren't available anymore.
	// 	See (under discussions KIPs, unlikely to be accepted as they are):
	// 	- https://cwiki.apache.org/confluence/pages/viewpage.action?pageId=181306446
	// 	- https://cwiki.apache.org/confluence/display/KAFKA/KIP-286%3A+producer.send%28%29+should+not+block+on+metadata+update
	address := receiver.HTTPAddress(r.IngressHost, channel)
	proberAddressable := prober.ProberAddressable{
		AddressStatus: &duckv1.AddressStatus{
			Address:   &address,
			Addresses: []duckv1.Addressable{address},
		},
		ResourceKey: types.NamespacedName{
			Namespace: channel.GetNamespace(),
			Name:      channel.GetName(),
		},
	}
	if status := r.Prober.Probe(ctx, proberAddressable, prober.StatusNotReady); status != prober.StatusNotReady {
		// Return a requeueKeyError that doesn't generate an event and it re-queues the object
		// for a new reconciliation.
		return controller.NewRequeueAfter(5 * time.Second)
	}

	// get the channel configmap
	channelConfigMap, err := r.channelConfigMap()
	if err != nil {
		return err
	}
	logger.Debug("configmap read", zap.Any("configmap", channelConfigMap))

	// get topic config
	topicConfig, err := r.topicConfig(logger, channelConfigMap, channel)
	if err != nil {
		return fmt.Errorf("failed to resolve channel config: %w", err)
	}

	logger.Debug("topic config resolved", zap.Any("config", topicConfig))

	// get the secret to access Kafka
	secret, err := security.Secret(ctx, &security.MTConfigMapSecretLocator{ConfigMap: channelConfigMap, UseNamespaceInConfigmap: true}, r.SecretProviderFunc())
	if err != nil {
		return fmt.Errorf("failed to get secret: %w", err)
	}
	if secret != nil {
		logger.Debug("Secret reference",
			zap.String("apiVersion", secret.APIVersion),
			zap.String("name", secret.Name),
			zap.String("namespace", secret.Namespace),
			zap.String("kind", secret.Kind),
		)
	}

	// get security option for Sarama with secret info in it
	saramaSecurityOption, err := security.NewSaramaSecurityOptionFromSecret(secret)
	if err != nil {
		return fmt.Errorf("failed to parse secret data for kafka: %w", err)
	}

	saramaConfig, err := kafka.GetSaramaConfig(saramaSecurityOption)
	if err != nil {
		// even in error case, we return `normal`, since we are fine with leaving the
		// topic undeleted e.g. when we lose connection
		return fmt.Errorf("error getting cluster admin sarama config: %w", err)
	}

	kafkaClusterAdminClient, err := r.NewKafkaClusterAdminClient(topicConfig.BootstrapServers, saramaConfig)
	if err != nil {
		// even in error case, we return `normal`, since we are fine with leaving the
		// topic undeleted e.g. when we lose connection
		return fmt.Errorf("cannot obtain Kafka cluster admin, %w", err)
	}
	defer kafkaClusterAdminClient.Close()

	topicName, ok := channel.Status.Annotations[kafka.TopicAnnotation]
	if !ok {
		topicName = kafka.ChannelTopic(TopicPrefix, channel)
	}
	topic, err := kafka.DeleteTopic(kafkaClusterAdminClient, topicName)
	if err != nil {
		return err
	}

	logger.Debug("Topic deleted", zap.String("topic", topic))

	return nil
}

func (r *Reconciler) reconcileSubscribers(ctx context.Context, kafkaClient sarama.Client, kafkaClusterAdmin sarama.ClusterAdmin, channel *messagingv1beta1.KafkaChannel, channelContractResource *contract.Resource) (int, error) {
	logger := kafkalogging.CreateReconcileMethodLogger(ctx, channel)

	channel.Status.Subscribers = make([]v1.SubscriberStatus, 0)
	var globalErr error
	globalChanged := coreconfig.EgressUnchanged
	for i := range channel.Spec.Subscribers {
		s := &channel.Spec.Subscribers[i]
		logger = logger.With(zap.Any("subscription", s))
		changed, err := r.reconcileSubscriber(ctx, kafkaClient, kafkaClusterAdmin, channel, s, channelContractResource)
		if err != nil {
			logger.Error("error reconciling subscription. marking subscription as not ready", zap.Error(err))
			channel.Status.Subscribers = append(channel.Status.Subscribers, v1.SubscriberStatus{
				UID:                s.UID,
				ObservedGeneration: s.Generation,
				Ready:              corev1.ConditionFalse,
				Message:            fmt.Sprintf("Subscription not ready: %v", err),
			})
			globalErr = multierr.Append(globalErr, err)
		} else {
			logger.Debug("marking subscription as ready")
			channel.Status.Subscribers = append(channel.Status.Subscribers, v1.SubscriberStatus{
				UID:                s.UID,
				ObservedGeneration: s.Generation,
				Ready:              corev1.ConditionTrue,
			})
		}
		if globalChanged == coreconfig.EgressUnchanged {
			globalChanged = changed
		}
	}
	return globalChanged, globalErr
}

func (r *Reconciler) reconcileSubscriber(ctx context.Context, kafkaClient sarama.Client, kafkaClusterAdmin sarama.ClusterAdmin, channel *messagingv1beta1.KafkaChannel, subscriberSpec *v1.SubscriberSpec, channelContractResource *contract.Resource) (int, error) {
	logger := kafkalogging.CreateReconcileMethodLogger(ctx, channel)

	logger.Debug("Reconciling initial offset for subscription", zap.Any("subscription", subscriberSpec), zap.Any("channel", channel))
	err := r.reconcileInitialOffset(ctx, channel, subscriberSpec, kafkaClient, kafkaClusterAdmin)
	if err != nil {
		return coreconfig.EgressUnchanged, fmt.Errorf("initial offset cannot be committed: %v", err)
	}
	logger.Debug("Reconciled initial offset for subscription. ", zap.Any("subscription", subscriberSpec))

	subscriberIndex := coreconfig.FindEgress(channelContractResource.Egresses, subscriberSpec.UID)
	subscriberConfig, err := r.getSubscriberConfig(ctx, channel, subscriberSpec)
	if err != nil {
		return coreconfig.EgressUnchanged, fmt.Errorf("failed to resolve subscriber config: %w", err)
	}

	changed := coreconfig.AddOrUpdateEgressConfigForResource(channelContractResource, subscriberConfig, subscriberIndex)
	return changed, nil
}

func (r *Reconciler) reconcileInitialOffset(ctx context.Context, channel *messagingv1beta1.KafkaChannel, sub *v1.SubscriberSpec, kafkaClient sarama.Client, kafkaClusterAdmin sarama.ClusterAdmin) error {
	subscriptionStatus := findSubscriptionStatus(channel, sub.UID)
	if subscriptionStatus != nil && subscriptionStatus.Ready == corev1.ConditionTrue {
		// subscription is ready, the offsets must have been initialized already
		return nil
	}

	topicName, err := r.KafkaFeatureFlags.ExecuteChannelsTopicTemplate(channel.ObjectMeta)
	if err != nil {
		return err
	}
	groupID := consumerGroup(channel, sub)
	_, err = r.InitOffsetsFunc(ctx, kafkaClient, kafkaClusterAdmin, []string{topicName}, groupID)
	return err
}

func (r *Reconciler) getSubscriberConfig(ctx context.Context, channel *messagingv1beta1.KafkaChannel, subscriber *v1.SubscriberSpec) (*contract.Egress, error) {
	subscriberURI := subscriber.SubscriberURI.String()
	if subscriberURI == "" {
		return nil, fmt.Errorf("failed to resolve Subscription.Spec.Subscriber: empty subscriber URI")
	}
	subscriptionName, err := r.getSubscriptionName(channel, subscriber)
	if err != nil && !apierrors.IsNotFound(err) {
		return nil, fmt.Errorf("failed to extract subscription name for subscriber %v: %w", subscriber, err)
	}

	egress := &contract.Egress{
		Destination:   subscriberURI,
		ConsumerGroup: consumerGroup(channel, subscriber),
		DeliveryOrder: DefaultDeliveryOrder,
		Uid:           string(subscriber.UID),
		ReplyStrategy: &contract.Egress_DiscardReply{},
	}
	if subscriber.SubscriberCACerts != nil && *subscriber.SubscriberCACerts != "" {
		egress.DestinationCACerts = *subscriber.SubscriberCACerts
	}

	if subscriptionName != "" {
		egress.Reference = &contract.Reference{
			Uuid:      string(subscriber.UID),
			Namespace: channel.GetNamespace(),
			Name:      subscriptionName,
		}
	}

	if subscriber.ReplyURI != nil {
		egress.ReplyStrategy = &contract.Egress_ReplyUrl{
			ReplyUrl: subscriber.ReplyURI.String(),
		}
		if subscriber.ReplyCACerts != nil && *subscriber.ReplyCACerts != "" {
			egress.ReplyUrlCACerts = *subscriber.ReplyCACerts
		}
	}

	subscriptionEgressConfig, err := coreconfig.EgressConfigFromDelivery(ctx, r.Resolver, channel, subscriber.Delivery, r.DefaultBackoffDelayMs)
	if err != nil {
		return nil, err
	}
	channelEgressConfig, err := coreconfig.EgressConfigFromDelivery(ctx, r.Resolver, channel, channel.Spec.Delivery, r.DefaultBackoffDelayMs)
	if err != nil {
		return nil, err
	}

	// Merge Channel and Subscription egress configuration prioritizing the Subscription configuration.
	egress.EgressConfig = coreconfig.MergeEgressConfig(subscriptionEgressConfig, channelEgressConfig)

	return egress, nil
}

func (r *Reconciler) channelConfigMap() (*corev1.ConfigMap, error) {
	namespace := r.DataPlaneNamespace
	cm, err := r.ConfigMapLister.ConfigMaps(namespace).Get(r.Env.GeneralConfigMapName)
	if err != nil {
		return nil, fmt.Errorf("failed to get configmap %s/%s: %w", namespace, r.Env.GeneralConfigMapName, err)
	}

	return cm, nil
}

func (r *Reconciler) topicConfig(logger *zap.Logger, cm *corev1.ConfigMap, channel *messagingv1beta1.KafkaChannel) (*kafka.TopicConfig, error) {
	bootstrapServers, err := kafka.BootstrapServersFromConfigMap(logger, cm)
	if err != nil {
		return nil, fmt.Errorf("unable to get bootstrapServers from configmap: %w - ConfigMap data: %v", err, cm.Data)
	}

	// Parse & Format the RetentionDuration into Sarama retention.ms string
	retentionDuration, err := channel.Spec.ParseRetentionDuration()
	if err != nil {
		// Should never happen with webhook defaulting and validation in place.
		logger.Debug("Error parsing RetentionDuration, using default instead", zap.String("RetentionDuration", channel.Spec.RetentionDuration), zap.Error(err))
		retentionDuration = messagingv1beta1.DefaultRetentionDuration
	}
	retentionMillisString := strconv.FormatInt(retentionDuration.Milliseconds(), 10)

	return &kafka.TopicConfig{
		TopicDetail: sarama.TopicDetail{
			NumPartitions:     channel.Spec.NumPartitions,
			ReplicationFactor: channel.Spec.ReplicationFactor,
			ConfigEntries: map[string]*string{
				messagingv1beta1.KafkaTopicConfigRetentionMs: &retentionMillisString,
			},
		},
		BootstrapServers: bootstrapServers,
	}, nil
}

func (r *Reconciler) getChannelContractResource(ctx context.Context, topic string, channel *messagingv1beta1.KafkaChannel, auth *security.NetSpecAuthContext, config *kafka.TopicConfig) (*contract.Resource, error) {
	resource := &contract.Resource{
		Uid:    string(channel.UID),
		Topics: []string{topic},
		Ingress: &contract.Ingress{
			Host:                       receiver.Host(channel.GetNamespace(), channel.GetName()),
			EnableAutoCreateEventTypes: feature.FromContext(ctx).IsEnabled(feature.EvenTypeAutoCreate),
			Path:                       receiver.Path(channel.GetNamespace(), channel.GetName()),
		},
		BootstrapServers: config.GetBootstrapServers(),
		Reference: &contract.Reference{
			Uuid:         string(channel.GetUID()),
			Namespace:    channel.GetNamespace(),
			Name:         channel.GetName(),
			Kind:         "KafkaChannel",
			GroupVersion: messagingv1beta1.SchemeGroupVersion.String(),
		},
	}

	if auth != nil && auth.MultiSecretReference != nil {
		resource.Auth = &contract.Resource_MultiAuthSecret{
			MultiAuthSecret: auth.MultiSecretReference,
		}
	}

	egressConfig, err := coreconfig.EgressConfigFromDelivery(ctx, r.Resolver, channel, channel.Spec.Delivery, r.DefaultBackoffDelayMs)
	if err != nil {
		return nil, err
	}
	resource.EgressConfig = egressConfig

	return resource, nil
}

func (r *Reconciler) reconcileChannelService(ctx context.Context, channel *messagingv1beta1.KafkaChannel) (*corev1.Service, error) {
	expected, err := resources.MakeK8sService(channel, resources.ExternalService(r.DataPlaneNamespace, NewChannelIngressServiceName))
	if err != nil {
		return expected, fmt.Errorf("failed to create the channel service object: %w", err)
	}

	svc, err := r.ServiceLister.Services(channel.Namespace).Get(resources.MakeChannelServiceName(channel.Name))
	if err != nil {
		if apierrors.IsNotFound(err) {
			_, err = r.KubeClient.CoreV1().Services(channel.Namespace).Create(ctx, expected, metav1.CreateOptions{})
			if err != nil {
				return expected, fmt.Errorf("failed to create the channel service object: %w", err)
			}
			return expected, nil
		}
		return expected, err
	} else if !equality.Semantic.DeepEqual(svc.Spec, expected.Spec) {
		svc = svc.DeepCopy()
		svc.Spec = expected.Spec

		_, err = r.KubeClient.CoreV1().Services(channel.Namespace).Update(ctx, svc, metav1.UpdateOptions{})
		if err != nil {
			return expected, fmt.Errorf("failed to update the channel service: %w", err)
		}
	}
	// Check to make sure that the KafkaChannel owns this service and if not, complain.
	if !metav1.IsControlledBy(svc, channel) {
		return expected, fmt.Errorf("kafkachannel: %s/%s does not own Service: %q", channel.Namespace, channel.Name, svc.Name)
	}
	return expected, nil
}

func (r *Reconciler) getSubscriptionName(channel *messagingv1beta1.KafkaChannel, subscriber *v1.SubscriberSpec) (string, error) {
	subscriptions, err := r.SubscriptionLister.Subscriptions(channel.GetNamespace()).List(labels.Everything())
	if err != nil {
		return "", fmt.Errorf("failed to list subscriptions in namespace %s: %w", channel.GetNamespace(), err)
	}

	for _, s := range subscriptions {
		if s.UID == subscriber.UID {
			return s.Name, nil
		}
	}

	return "", apierrors.NewNotFound(messaging.SchemeGroupVersion.WithResource("subscriptions").GroupResource(), string(subscriber.UID))
}

func (r *Reconciler) getCaCerts() (*string, error) {
	secret, err := r.SecretLister.Secrets(system.Namespace()).Get(kafkaChannelTLSSecretName)
	if err != nil {
		return nil, fmt.Errorf("failed to get CA certs from %s/%s: %w", system.Namespace(), kafkaChannelTLSSecretName, err)
	}
	caCerts, ok := secret.Data[caCertsSecretKey]
	if !ok {
		return nil, nil
	}
	return pointer.String(string(caCerts)), nil
}

// consumerGroup returns a consumerGroup name for the given channel and subscription
func consumerGroup(channel *messagingv1beta1.KafkaChannel, sub *v1.SubscriberSpec) string {
	return fmt.Sprintf("kafka.%s.%s.%s", channel.Namespace, channel.Name, string(sub.UID))
}

func findSubscriptionStatus(kc *messagingv1beta1.KafkaChannel, subUID types.UID) *v1.SubscriberStatus {
	for _, subStatus := range kc.Status.Subscribers {
		if subStatus.UID == subUID {
			return &subStatus
		}
	}
	return nil
}

func (r *Reconciler) setTrustBundles(ct *contract.Contract) error {
	tb, err := coreconfig.TrustBundles(r.ConfigMapLister.ConfigMaps(r.SystemNamespace))
	if err != nil {
		return fmt.Errorf("failed to get trust bundles: %w", err)
	}
	ct.TrustBundles = tb
	return nil
}<|MERGE_RESOLUTION|>--- conflicted
+++ resolved
@@ -231,17 +231,14 @@
 	}
 	logger.Debug("Got contract data from config map", zap.Any(base.ContractLogKey, ct))
 
-<<<<<<< HEAD
-	authContext, err := security.ResolveAuthContextFromLegacySecret(secret)
-	if err != nil {
-		return fmt.Errorf("failed to resolve auth context: %w", err)
-	}
-=======
 	if err := r.setTrustBundles(ct); err != nil {
 		return statusConditionManager.FailedToResolveConfig(err)
 	}
 
->>>>>>> e1c06aeb
+	authContext, err := security.ResolveAuthContextFromLegacySecret(secret)
+	if err != nil {
+		return fmt.Errorf("failed to resolve auth context: %w", err)
+	}
 	// Get resource configuration
 	channelResource, err := r.getChannelContractResource(ctx, topic, channel, authContext, topicConfig)
 	if err != nil {
