/*
 * Copyright 2021 The Knative Authors
 *
 * Licensed under the Apache License, Version 2.0 (the "License");
 * you may not use this file except in compliance with the License.
 * You may obtain a copy of the License at
 *
 *     http://www.apache.org/licenses/LICENSE-2.0
 *
 * Unless required by applicable law or agreed to in writing, software
 * distributed under the License is distributed on an "AS IS" BASIS,
 * WITHOUT WARRANTIES OR CONDITIONS OF ANY KIND, either express or implied.
 * See the License for the specific language governing permissions and
 * limitations under the License.
 */

package v2

import (
	"context"
	"errors"
	"fmt"
	"strconv"
	"strings"
	"time"

	"k8s.io/utils/pointer"
	"knative.dev/eventing/pkg/auth"
	"knative.dev/pkg/logging"

	"github.com/IBM/sarama"
	"go.uber.org/multierr"
	"go.uber.org/zap"
	corev1 "k8s.io/api/core/v1"
	"k8s.io/apimachinery/pkg/api/equality"
	apierrors "k8s.io/apimachinery/pkg/api/errors"
	metav1 "k8s.io/apimachinery/pkg/apis/meta/v1"
	"k8s.io/apimachinery/pkg/labels"
	"k8s.io/apimachinery/pkg/types"
	corelisters "k8s.io/client-go/listers/core/v1"
	"knative.dev/eventing-kafka-broker/control-plane/pkg/kafka/clientpool"
	"knative.dev/eventing-kafka-broker/control-plane/pkg/reconciler/channel/resources"
	"knative.dev/eventing/pkg/apis/feature"
	"knative.dev/pkg/network"
	"knative.dev/pkg/resolver"
	"knative.dev/pkg/system"

	v1 "knative.dev/eventing/pkg/apis/duck/v1"
	messaging "knative.dev/eventing/pkg/apis/messaging/v1"
	"knative.dev/pkg/apis"
	duckv1 "knative.dev/pkg/apis/duck/v1"
	"knative.dev/pkg/controller"
	"knative.dev/pkg/kmeta"
	"knative.dev/pkg/reconciler"

	messagingv1beta1 "knative.dev/eventing-kafka-broker/control-plane/pkg/apis/messaging/v1beta1"

	kafkasource "knative.dev/eventing-kafka-broker/control-plane/pkg/apis/sources/v1beta1"
	kedafunc "knative.dev/eventing-kafka-broker/control-plane/pkg/autoscaler/keda"
	"knative.dev/eventing-kafka-broker/control-plane/pkg/config"
	"knative.dev/eventing-kafka-broker/control-plane/pkg/contract"
	"knative.dev/eventing-kafka-broker/control-plane/pkg/kafka"
	"knative.dev/eventing-kafka-broker/control-plane/pkg/prober"
	"knative.dev/eventing-kafka-broker/control-plane/pkg/receiver"
	"knative.dev/eventing-kafka-broker/control-plane/pkg/reconciler/base"
	channelreconciler "knative.dev/eventing-kafka-broker/control-plane/pkg/reconciler/channel"
	"knative.dev/eventing-kafka-broker/control-plane/pkg/security"

	apisconfig "knative.dev/eventing-kafka-broker/control-plane/pkg/apis/config"
	internalscg "knative.dev/eventing-kafka-broker/control-plane/pkg/apis/internals/kafka/eventing/v1alpha1"
	internalsclient "knative.dev/eventing-kafka-broker/control-plane/pkg/client/internals/kafka/clientset/versioned"
	internalslst "knative.dev/eventing-kafka-broker/control-plane/pkg/client/internals/kafka/listers/eventing/v1alpha1"
	coreconfig "knative.dev/eventing-kafka-broker/control-plane/pkg/core/config"
	kafkalogging "knative.dev/eventing-kafka-broker/control-plane/pkg/logging"

	messaginglisters "knative.dev/eventing/pkg/client/listers/messaging/v1"
)

const (
	DefaultDeliveryOrder = kafkasource.Ordered

	KafkaChannelConditionSubscribersReady apis.ConditionType = "Subscribers" // condition is registered by controller

	kafkaChannelTLSSecretName = "kafka-channel-ingress-server-tls" //nolint:gosec // This is not a hardcoded credential
	caCertsSecretKey          = "ca.crt"
)

var (
	conditionSet = apis.NewLivingConditionSet(
		KafkaChannelConditionSubscribersReady,
		base.ConditionTopicReady,
		base.ConditionConfigMapUpdated,
		base.ConditionConfigParsed,
		base.ConditionProbeSucceeded,
	)
)

type Reconciler struct {
	*base.Reconciler
	*config.Env

	Resolver *resolver.URIResolver

	// GetKafkaClusterAdmin creates new sarama ClusterAdmin. It's convenient to add this as Reconciler field so that we can
	// mock the function used during the reconciliation loop.
	GetKafkaClusterAdmin clientpool.GetKafkaClusterAdminFunc

	ConfigMapLister    corelisters.ConfigMapLister
	ServiceLister      corelisters.ServiceLister
	SubscriptionLister messaginglisters.SubscriptionLister

	Prober prober.NewProber

	IngressHost string

	ConsumerGroupLister internalslst.ConsumerGroupLister
	InternalsClient     internalsclient.Interface
	KafkaFeatureFlags   *apisconfig.KafkaFeatureFlags
}

func (r *Reconciler) ReconcileKind(ctx context.Context, channel *messagingv1beta1.KafkaChannel) reconciler.Event {
	logger := kafkalogging.CreateReconcileMethodLogger(ctx, channel)

	statusConditionManager := base.StatusConditionManager{
		Object:     channel,
		SetAddress: channel.Status.SetAddress,
		Env:        r.Env,
		Recorder:   controller.GetEventRecorder(ctx),
	}

	// Get the channel configmap
	channelConfigMap, err := r.channelConfigMap()
	if err != nil {
		return statusConditionManager.FailedToResolveConfig(err)
	}
	logger.Debug("configmap read", zap.Any("configmap", channelConfigMap))

	if err := r.TrackConfigMap(channelConfigMap, channel); err != nil {
		return fmt.Errorf("failed to track broker config: %w", err)
	}

	// get topic config
	topicConfig, err := r.topicConfig(logger, channelConfigMap, channel)
	if err != nil {
		return statusConditionManager.FailedToResolveConfig(err)
	}
	logger.Debug("topic config resolved", zap.Any("config", topicConfig))
	statusConditionManager.ConfigResolved()

	// get the secret to access Kafka
	secret, err := security.Secret(ctx, &security.MTConfigMapSecretLocator{ConfigMap: channelConfigMap, UseNamespaceInConfigmap: true}, r.SecretProviderFunc())
	if err != nil {
		return fmt.Errorf("failed to get secret: %w", err)
	}
	if secret != nil {
		logger.Debug("Secret reference",
			zap.String("apiVersion", secret.APIVersion),
			zap.String("name", secret.Name),
			zap.String("namespace", secret.Namespace),
			zap.String("kind", secret.Kind),
		)
	}

	// get security option for Sarama with secret info in it
	saramaSecurityOption, err := security.NewSaramaSecurityOptionFromSecret(secret)
	if err != nil {
		return statusConditionManager.FailedToResolveConfig(fmt.Errorf("failed to resolve auth context: %w", err))
	}

	if channel.Status.Annotations == nil {
		channel.Status.Annotations = make(map[string]string)
	}
	// Check if there is an existing topic name for this channel. If there is, reconcile the channel with the existing name.
	// If not, create a new topic name from the channel topic name template.
	var topicName string
	var existingTopic bool
	if topicName, existingTopic = channel.Status.Annotations[kafka.TopicAnnotation]; !existingTopic {
		topicName, err = r.KafkaFeatureFlags.ExecuteChannelsTopicTemplate(channel.ObjectMeta)
		if err != nil {
			return err
		}
	}
	channel.Status.Annotations[kafka.TopicAnnotation] = topicName

	kafkaClusterAdminClient, err := r.GetKafkaClusterAdmin(ctx, topicConfig.BootstrapServers, authContext.VirtualSecret)
	if err != nil {
		return statusConditionManager.FailedToCreateTopic(topicName, fmt.Errorf("cannot obtain Kafka cluster admin, %w", err))
	}
	defer kafkaClusterAdminClient.Close()

	// create the topic
	topic, err := kafka.CreateTopicIfDoesntExist(kafkaClusterAdminClient, logger, topicName, topicConfig)
	if err != nil {
		return statusConditionManager.FailedToCreateTopic(topic, err)
	}
	logger.Debug("Topic created", zap.Any("topic", topic))
	statusConditionManager.TopicReady(topic)

	// Get data plane config map.
	contractConfigMap, err := r.GetOrCreateDataPlaneConfigMap(ctx)
	if err != nil {
		return statusConditionManager.FailedToResolveConfig(err)
	}
	logger.Debug("Got contract config map")

	// Get data plane config data.
	ct, err := r.GetDataPlaneConfigMapData(logger, contractConfigMap)
	if err != nil || ct == nil {
		return statusConditionManager.FailedToGetDataFromConfigMap(err)
	}
	logger.Debug("Got contract data from config map", zap.Any(base.ContractLogKey, ct))

	authContext, err := security.ResolveAuthContextFromLegacySecret(secret)
	if err != nil {
		return statusConditionManager.FailedToResolveConfig(fmt.Errorf("failed to resolve auth context: %w", err))
	}
	// Get resource configuration
	channelResource, err := r.getChannelContractResource(ctx, topic, channel, authContext, topicConfig)
	if err != nil {
		return statusConditionManager.FailedToResolveConfig(err)
	}
	coreconfig.SetDeadLetterSinkURIFromEgressConfig(&channel.Status.DeliveryStatus, channelResource.EgressConfig)

	allReady, subscribersError := r.reconcileSubscribers(ctx, channel, topicName, topicConfig.BootstrapServers, secret)
	if subscribersError != nil {
		channel.GetConditionSet().Manage(&channel.Status).MarkFalse(KafkaChannelConditionSubscribersReady, "failed to reconcile all subscribers", subscribersError.Error())
		return subscribersError
	}
	if !allReady { //no need to return error. Not ready because of consumer group status. Will be ok once consumer group is reconciled
		channel.GetConditionSet().Manage(&channel.Status).MarkUnknown(KafkaChannelConditionSubscribersReady, "all subscribers not ready", "failed to reconcile consumer group")
	} else {
		channel.GetConditionSet().Manage(&channel.Status).MarkTrue(KafkaChannelConditionSubscribersReady)
	}

	// Update contract data with the new contract configuration (add/update channel resource)
	channelIndex := coreconfig.FindResource(ct, channel.UID)
	changed := coreconfig.AddOrUpdateResourceConfig(ct, channelResource, channelIndex, logger)
	logger.Debug("Change detector", zap.Int("changed", changed))

	if changed == coreconfig.ResourceChanged {
		logger.Debug("Contract changed", zap.Int("changed", changed))

		ct.IncrementGeneration()

		// Update the configuration map with the new contract data.
		if err := r.UpdateDataPlaneConfigMap(ctx, ct, contractConfigMap); err != nil {
			logger.Error("failed to update data plane config map", zap.Error(
				statusConditionManager.FailedToUpdateConfigMap(err),
			))
			return err
		}
		logger.Debug("Contract config map updated")
	}
	statusConditionManager.ConfigMapUpdated()

	// We update receiver pods annotation regardless of our contract changed or not due to the fact
	// that in a previous reconciliation we might have failed to update one of our data plane pod annotation, so we want
	// to anyway update remaining annotations with the contract generation that was saved in the CM.

	// We reject events to a non-existing Channel, which means that we cannot consider a Channel Ready if all
	// receivers haven't got the Channel, so update failures to receiver pods is a hard failure.
	// On the other side, dispatcher pods care about Subscriptions, and the Channel object is used as a configuration
	// prototype for all associated Subscriptions, so we consider that it's fine on the dispatcher side to receive eventually
	// the update even if here eventually means seconds or minutes after the actual update.

	// Update volume generation annotation of receiver pods
	if err := r.UpdateReceiverPodsAnnotation(ctx, logger, ct.Generation); err != nil {
		logger.Error("Failed to update receiver pod annotation", zap.Error(
			statusConditionManager.FailedToUpdateReceiverPodsAnnotation(err),
		))
		return err
	}
	logger.Debug("Updated receiver pod annotation")

	channelService, err := r.reconcileChannelService(ctx, channel)
	if err != nil {
		logger.Error("Error reconciling the backwards compatibility channel service.", zap.Error(err))
		return err
	}

	featureFlags := feature.FromContext(ctx)
	var audience *string
	if featureFlags.IsOIDCAuthentication() {
		audience = pointer.String(auth.GetAudience(messaging.SchemeGroupVersion.WithKind("KafkaChannel"), channel.ObjectMeta))
		logging.FromContext(ctx).Debugw("Setting the KafkaChannels audience", zap.String("audience", *audience))
	} else {
		logging.FromContext(ctx).Debug("Clearing the KafkaChannels audience as OIDC is not enabled")
		audience = nil
	}

	var addressableStatus duckv1.AddressStatus
	channelHttpsHost := network.GetServiceHostname(r.Env.IngressName, r.SystemNamespace)
	channelHttpHost := network.GetServiceHostname(channelService.Name, channel.Namespace)
	if featureFlags.IsPermissiveTransportEncryption() {
		caCerts, err := r.getCaCerts()
		if err != nil {
			return err
		}

		httpAddress := receiver.ChannelHTTPAddress(channelHttpHost, audience)
		httpsAddress := receiver.HTTPSAddress(channelHttpsHost, audience, channelService, caCerts)
		// Permissive mode:
		// - status.address http address with path-based routing
		// - status.addresses:
		//   - https address with path-based routing
		//   - http address with path-based routing
		addressableStatus.Addresses = []duckv1.Addressable{httpsAddress, httpAddress}
		addressableStatus.Address = &httpAddress
	} else if featureFlags.IsStrictTransportEncryption() {
		// Strict mode: (only https addresses)
		// - status.address https address with path-based routing
		// - status.addresses:
		//   - https address with path-based routing
		caCerts, err := r.getCaCerts()
		if err != nil {
			return err
		}

		httpsAddress := receiver.HTTPSAddress(channelHttpsHost, audience, channelService, caCerts)
		addressableStatus.Addresses = []duckv1.Addressable{httpsAddress}
		addressableStatus.Address = &httpsAddress
	} else {
		httpAddress := receiver.ChannelHTTPAddress(channelHttpHost, audience)
		addressableStatus.Address = &httpAddress
		addressableStatus.Addresses = []duckv1.Addressable{httpAddress}
	}

	proberAddressable := prober.ProberAddressable{
		AddressStatus: &addressableStatus,
		ResourceKey: types.NamespacedName{
			Namespace: channel.GetNamespace(),
			Name:      channel.GetName(),
		},
	}

	logger.Debug("Going to probe address to check ingress readiness for the channel.", zap.Any("proberAddressable", proberAddressable))
	if status := r.Prober.Probe(ctx, proberAddressable, prober.StatusReady); status != prober.StatusReady {
		logger.Debug("Ingress is not ready for the channel. Going to requeue.", zap.Any("proberAddressable", proberAddressable))
		statusConditionManager.ProbesStatusNotReady(status)
		return nil // Object will get re-queued once probe status changes.
	}

	statusConditionManager.ProbesStatusReady()
	channel.Status.Address = addressableStatus.Address
	channel.Status.Addresses = addressableStatus.Addresses
	channel.GetConditionSet().Manage(channel.GetStatus()).MarkTrue(base.ConditionAddressable)

	return nil
}

func (r *Reconciler) reconcileChannelService(ctx context.Context, channel *messagingv1beta1.KafkaChannel) (*corev1.Service, error) {
	expected, err := resources.MakeK8sService(channel, resources.ExternalService(r.DataPlaneNamespace, channelreconciler.NewChannelIngressServiceName))
	if err != nil {
		return expected, fmt.Errorf("failed to create the channel service object: %w", err)
	}

	svc, err := r.ServiceLister.Services(channel.Namespace).Get(resources.MakeChannelServiceName(channel.Name))
	if err != nil {
		if apierrors.IsNotFound(err) {
			_, err = r.KubeClient.CoreV1().Services(channel.Namespace).Create(ctx, expected, metav1.CreateOptions{})
			if err != nil {
				return expected, fmt.Errorf("failed to create the channel service object: %w", err)
			}
			return expected, nil
		}
		return expected, err
	} else if !equality.Semantic.DeepEqual(svc.Spec, expected.Spec) {
		svc = svc.DeepCopy()
		svc.Spec = expected.Spec

		_, err = r.KubeClient.CoreV1().Services(channel.Namespace).Update(ctx, svc, metav1.UpdateOptions{})
		if err != nil {
			return expected, fmt.Errorf("failed to update the channel service: %w", err)
		}
	}
	// Check to make sure that the KafkaChannel owns this service and if not, complain.
	if !metav1.IsControlledBy(svc, channel) {
		return expected, fmt.Errorf("kafkachannel: %s/%s does not own Service: %q", channel.Namespace, channel.Name, svc.Name)
	}
	return expected, nil
}

func (r *Reconciler) FinalizeKind(ctx context.Context, channel *messagingv1beta1.KafkaChannel) reconciler.Event {
	logger := kafkalogging.CreateFinalizeMethodLogger(ctx, channel)

	// Get contract config map.
	contractConfigMap, err := r.GetOrCreateDataPlaneConfigMap(ctx)
	if err != nil {
		return fmt.Errorf("failed to get contract config map %s: %w", r.DataPlaneConfigMapAsString(), err)
	}
	logger.Debug("Got contract config map")

	// Get contract data.
	ct, err := r.GetDataPlaneConfigMapData(logger, contractConfigMap)
	if err != nil && ct == nil {
		return fmt.Errorf("failed to get contract: %w", err)
	}
	logger.Debug("Got contract data from config map", zap.Any(base.ContractLogKey, ct))

	channelIndex := coreconfig.FindResource(ct, channel.UID)
	if channelIndex != coreconfig.NoResource {
		coreconfig.DeleteResource(ct, channelIndex)

		logger.Debug("Channel deleted", zap.Int("index", channelIndex))

		// Resource changed, increment contract generation.
		ct.IncrementGeneration()

		// Update the configuration map with the new contract data.
		if err := r.UpdateDataPlaneConfigMap(ctx, ct, contractConfigMap); err != nil {
			return err
		}
		logger.Debug("Contract config map updated")
	}

	channel.Status.Address = nil

	// We update receiver annotation regardless of our contract changed or not due to the fact
	// that in a previous reconciliation we might have failed to update one of our data plane pod annotation, so we want
	// to update anyway remaining annotations with the contract generation that was saved in the CM.
	// Note: if there aren't changes to be done at the pod annotation level, we just skip the update.

	// Update volume generation annotation of receiver pods
	if err := r.UpdateReceiverPodsAnnotation(ctx, logger, ct.Generation); err != nil {
		return err
	}

	//  Rationale: after deleting a topic closing a producer ends up blocking and requesting metadata for max.block.ms
	//  because topic metadata aren't available anymore.
	// 	See (under discussions KIPs, unlikely to be accepted as they are):
	// 	- https://cwiki.apache.org/confluence/pages/viewpage.action?pageId=181306446
	// 	- https://cwiki.apache.org/confluence/display/KAFKA/KIP-286%3A+producer.send%28%29+should+not+block+on+metadata+update
	address := receiver.HTTPAddress(r.IngressHost, nil, channel)
	proberAddressable := prober.ProberAddressable{
		AddressStatus: &duckv1.AddressStatus{
			Address:   &address,
			Addresses: []duckv1.Addressable{address},
		},
		ResourceKey: types.NamespacedName{
			Namespace: channel.GetNamespace(),
			Name:      channel.GetName(),
		},
	}
	if status := r.Prober.Probe(ctx, proberAddressable, prober.StatusNotReady); status != prober.StatusNotReady {
		// Return a requeueKeyError that doesn't generate an event and it re-queues the object
		// for a new reconciliation.
		return controller.NewRequeueAfter(5 * time.Second)
	}

	// get the channel configmap
	channelConfigMap, err := r.channelConfigMap()
	if err != nil {
		return err
	}
	logger.Debug("configmap read", zap.Any("configmap", channelConfigMap))

	// get topic config
	topicConfig, err := r.topicConfig(logger, channelConfigMap, channel)
	if err != nil {
		return fmt.Errorf("failed to resolve channel config: %w", err)
	}

	logger.Debug("topic config resolved", zap.Any("config", topicConfig))

	// get the secret to access Kafka
	secret, err := security.Secret(ctx, &security.MTConfigMapSecretLocator{ConfigMap: channelConfigMap, UseNamespaceInConfigmap: true}, r.SecretProviderFunc())
	if err != nil {
		return fmt.Errorf("failed to get secret: %w", err)
	}
	if secret != nil {
		logger.Debug("Secret reference",
			zap.String("apiVersion", secret.APIVersion),
			zap.String("name", secret.Name),
			zap.String("namespace", secret.Namespace),
			zap.String("kind", secret.Kind),
		)
	}

	// get security option for Sarama with secret info in it
	saramaSecurityOption, err := security.NewSaramaSecurityOptionFromSecret(secret)
	if err != nil {
		return fmt.Errorf("failed to parse kafka secret data: %w", err)
	}

<<<<<<< HEAD
	saramaConfig, err := kafka.GetSaramaConfig(saramaSecurityOption)
	if err != nil {
		// even in error case, we return `normal`, since we are fine with leaving the
		// topic undeleted e.g. when we lose connection
		return fmt.Errorf("error getting cluster admin sarama config: %w", err)
	}

	kafkaClusterAdminClient, err := r.NewKafkaClusterAdminClient(topicConfig.BootstrapServers, saramaConfig)
=======
	kafkaClusterAdminClient, err := r.GetKafkaClusterAdmin(ctx, topicConfig.BootstrapServers, authContext.VirtualSecret)
>>>>>>> c5af0de2
	if err != nil {
		// even in error case, we return `normal`, since we are fine with leaving the
		// topic undeleted e.g. when we lose connection
		return fmt.Errorf("cannot obtain Kafka cluster admin, %w", err)
	}
	defer kafkaClusterAdminClient.Close()

	topicName, err := r.KafkaFeatureFlags.ExecuteChannelsTopicTemplate(channel.ObjectMeta)
	if err != nil {
		return err
	}
	topic, err := kafka.DeleteTopic(kafkaClusterAdminClient, topicName)
	if err != nil {
		return err
	}

	logger.Debug("Topic deleted", zap.String("topic", topic))

	return nil
}

func (r *Reconciler) reconcileSubscribers(ctx context.Context, channel *messagingv1beta1.KafkaChannel, topicName string, bootstrapServers []string, secret *corev1.Secret) (bool, error) {
	logger := kafkalogging.CreateReconcileMethodLogger(ctx, channel)

	channel.Status.Subscribers = make([]v1.SubscriberStatus, 0)
	var globalErr error
	currentCgs := make(map[string]*internalscg.ConsumerGroup, len(channel.Spec.Subscribers))
	allReady := true
	for i := range channel.Spec.Subscribers {
		s := &channel.Spec.Subscribers[i]
		logger = logger.With(zap.Any("subscriber", s))
		cg, err := r.reconcileConsumerGroup(ctx, channel, s, topicName, bootstrapServers, secret)
		if err != nil {
			logger.Error("error reconciling subscriber. marking subscriber as not ready", zap.Error(err))
			msg := fmt.Sprintf("Subscriber %v not ready: %v", s.UID, err)
			channel.Status.Subscribers = append(channel.Status.Subscribers, v1.SubscriberStatus{
				UID:                s.UID,
				ObservedGeneration: s.Generation,
				Ready:              corev1.ConditionFalse,
				Message:            msg,
			})
			allReady = false
			globalErr = multierr.Append(globalErr, errors.New(msg))
		} else {
			currentCgs[cg.Name] = cg // Adding reconciled consumer group to map
			if cg.IsReady() {
				logger.Debug("marking subscriber as ready")
				channel.Status.Subscribers = append(channel.Status.Subscribers, v1.SubscriberStatus{
					UID:                s.UID,
					ObservedGeneration: s.Generation,
					Ready:              corev1.ConditionTrue,
				})
			} else {
				topLevelCondition := cg.GetConditionSet().Manage(cg.GetStatus()).GetTopLevelCondition()
				if topLevelCondition == nil {
					msg := fmt.Sprintf("Subscriber %v not ready: %v", s.UID, "consumer group status unknown")
					channel.Status.Subscribers = append(channel.Status.Subscribers, v1.SubscriberStatus{
						UID:                s.UID,
						ObservedGeneration: s.Generation,
						Ready:              corev1.ConditionUnknown,
						Message:            msg,
					})
					allReady = false
				} else {
					msg := fmt.Sprintf("Subscriber %v not ready: %v %v", s.UID, topLevelCondition.Reason, topLevelCondition.Message)
					channel.Status.Subscribers = append(channel.Status.Subscribers, v1.SubscriberStatus{
						UID:                s.UID,
						ObservedGeneration: s.Generation,
						Ready:              corev1.ConditionFalse,
						Message:            msg,
					})
					allReady = false
				}
			}
		}
	}

	// Get all consumer groups associated with this Channel
	selector := labels.SelectorFromSet(map[string]string{internalscg.KafkaChannelNameLabel: channel.Name})
	channelCgs, err := r.ConsumerGroupLister.ConsumerGroups(channel.GetNamespace()).List(selector)
	if err != nil {
		globalErr = multierr.Append(globalErr, err)
	}
	for _, cg := range channelCgs {
		_, found := currentCgs[cg.Name]
		if !found { // ConsumerGroup needs to be deleted since it isn't associated with an existing subscriber (subscriber may have been deleted)
			err := r.finalizeConsumerGroup(ctx, cg)
			if err != nil {
				globalErr = multierr.Append(globalErr, err)
			}
		}
	}

	return allReady, globalErr
}

func (r *Reconciler) reconcileConsumerGroup(ctx context.Context, channel *messagingv1beta1.KafkaChannel, s *v1.SubscriberSpec, topicName string, bootstrapServers []string, secret *corev1.Secret) (*internalscg.ConsumerGroup, error) {

	expectedCg := &internalscg.ConsumerGroup{
		ObjectMeta: metav1.ObjectMeta{
			Name:      string(s.UID),
			Namespace: channel.Namespace,
			OwnerReferences: []metav1.OwnerReference{
				*kmeta.NewControllerRef(channel),
			},
			Labels: map[string]string{
				internalscg.KafkaChannelNameLabel:           channel.Name, // Identifies the new ConsumerGroup as associated with this channel (same namespace)
				internalscg.UserFacingResourceLabelSelector: strings.ToLower(channel.GetGroupVersionKind().Kind),
			},
		},
		Spec: internalscg.ConsumerGroupSpec{
			Template: internalscg.ConsumerTemplateSpec{
				ObjectMeta: metav1.ObjectMeta{
					Labels: map[string]string{
						internalscg.ConsumerLabelSelector: string(s.UID),
					},
				},
				Spec: internalscg.ConsumerSpec{
					Topics: []string{topicName},
					Configs: internalscg.ConsumerConfigs{Configs: map[string]string{
						"group.id":          consumerGroup(channel, s),
						"bootstrap.servers": strings.Join(bootstrapServers, ","),
					}},
					Delivery: &internalscg.DeliverySpec{
						DeliverySpec: channel.Spec.Delivery,
						Ordering:     DefaultDeliveryOrder,
					},
					Subscriber: duckv1.Destination{
						URI: s.SubscriberURI,
					},
				},
			},
		},
	}

	// TODO: make keda annotation values configurable and maybe unexposed
	subscriptionAnnotations, err := r.getSubscriptionAnnotations(channel, s)
	if err != nil && !apierrors.IsNotFound(err) {
		return nil, fmt.Errorf("failed to extract subscription annotations for subscriber %v: %w", s, err)
	}
	expectedCg.Annotations = kedafunc.SetAutoscalingAnnotations(subscriptionAnnotations)

	if secret != nil {
		expectedCg.Spec.Template.Spec.Auth = &internalscg.Auth{
			SecretSpec: &internalscg.SecretSpec{
				Ref: &internalscg.SecretReference{
					Name:      secret.Name,
					Namespace: secret.Namespace,
				},
			},
		}
	}

	cg, err := r.ConsumerGroupLister.ConsumerGroups(channel.GetNamespace()).Get(string(s.UID)) // Get by consumer group id
	if err != nil && !apierrors.IsNotFound(err) {
		return nil, err
	}
	if apierrors.IsNotFound(err) {
		cg, err = r.InternalsClient.InternalV1alpha1().ConsumerGroups(expectedCg.GetNamespace()).Create(ctx, expectedCg, metav1.CreateOptions{})
		if err != nil && !apierrors.IsAlreadyExists(err) {
			return nil, fmt.Errorf("failed to create consumer group %s/%s: %w", expectedCg.GetNamespace(), expectedCg.GetName(), err)
		}
		return cg, nil
	}

	if equality.Semantic.DeepDerivative(expectedCg.Spec, cg.Spec) && equality.Semantic.DeepDerivative(expectedCg.Annotations, cg.Annotations) {
		return cg, nil
	}

	newCg := &internalscg.ConsumerGroup{
		TypeMeta:   cg.TypeMeta,
		ObjectMeta: cg.ObjectMeta,
		Spec:       expectedCg.Spec,
		Status:     cg.Status,
	}
	newCg.Annotations = expectedCg.Annotations

	if cg, err = r.InternalsClient.InternalV1alpha1().ConsumerGroups(cg.GetNamespace()).Update(ctx, newCg, metav1.UpdateOptions{}); err != nil {
		return nil, fmt.Errorf("failed to update consumer group %s/%s: %w", newCg.GetNamespace(), newCg.GetName(), err)
	}

	return cg, nil
}

func (r *Reconciler) getChannelContractResource(ctx context.Context, topic string, channel *messagingv1beta1.KafkaChannel, auth *security.NetSpecAuthContext, config *kafka.TopicConfig) (*contract.Resource, error) {
	resource := &contract.Resource{
		Uid:    string(channel.UID),
		Topics: []string{topic},
		Ingress: &contract.Ingress{
			Host:                       receiver.Host(channel.GetNamespace(), channel.GetName()),
			EnableAutoCreateEventTypes: feature.FromContext(ctx).IsEnabled(feature.EvenTypeAutoCreate),
		},
		BootstrapServers: config.GetBootstrapServers(),
		Reference: &contract.Reference{
			Uuid:         string(channel.GetUID()),
			Namespace:    channel.GetNamespace(),
			Name:         channel.GetName(),
			Kind:         "KafkaChannel",
			GroupVersion: messagingv1beta1.SchemeGroupVersion.String(),
		},
	}

	if auth != nil && auth.MultiSecretReference != nil {
		resource.Auth = &contract.Resource_MultiAuthSecret{
			MultiAuthSecret: auth.MultiSecretReference,
		}
	}

	if channel.Status.Address != nil && channel.Status.Address.Audience != nil {
		resource.Ingress.Audience = *channel.Status.Address.Audience
	}

	egressConfig, err := coreconfig.EgressConfigFromDelivery(ctx, r.Resolver, channel, channel.Spec.Delivery, r.DefaultBackoffDelayMs)
	if err != nil {
		return nil, err
	}
	resource.EgressConfig = egressConfig

	return resource, nil
}

// consumerGroup returns a consumerGroup name for the given channel and subscription
func consumerGroup(channel *messagingv1beta1.KafkaChannel, s *v1.SubscriberSpec) string {
	return fmt.Sprintf("kafka.%s.%s.%s", channel.Namespace, channel.Name, string(s.UID))
}

func (r *Reconciler) channelConfigMap() (*corev1.ConfigMap, error) {
	// TODO: do we want to support namespaced channels? they're not supported at the moment.

	namespace := r.DataPlaneNamespace
	cm, err := r.ConfigMapLister.ConfigMaps(namespace).Get(r.Env.GeneralConfigMapName)
	if err != nil {
		return nil, fmt.Errorf("failed to get configmap %s/%s: %w", namespace, r.Env.GeneralConfigMapName, err)
	}

	return cm, nil
}

func (r *Reconciler) topicConfig(logger *zap.Logger, cm *corev1.ConfigMap, channel *messagingv1beta1.KafkaChannel) (*kafka.TopicConfig, error) {
	bootstrapServers, err := kafka.BootstrapServersFromConfigMap(logger, cm)
	if err != nil {
		return nil, fmt.Errorf("unable to get bootstrapServers from configmap: %w - ConfigMap data: %v", err, cm.Data)
	}

	// Parse & Format the RetentionDuration into Sarama retention.ms string
	retentionDuration, err := channel.Spec.ParseRetentionDuration()
	if err != nil {
		// Should never happen with webhook defaulting and validation in place.
		logger.Error("Error parsing RetentionDuration, using default instead", zap.String("RetentionDuration", channel.Spec.RetentionDuration), zap.Error(err))
		retentionDuration = messagingv1beta1.DefaultRetentionDuration
	}
	retentionMillisString := strconv.FormatInt(retentionDuration.Milliseconds(), 10)

	return &kafka.TopicConfig{
		TopicDetail: sarama.TopicDetail{
			NumPartitions:     channel.Spec.NumPartitions,
			ReplicationFactor: channel.Spec.ReplicationFactor,
			ConfigEntries: map[string]*string{
				messagingv1beta1.KafkaTopicConfigRetentionMs: &retentionMillisString,
			},
		},
		BootstrapServers: bootstrapServers,
	}, nil
}

func (r *Reconciler) finalizeConsumerGroup(ctx context.Context, cg *internalscg.ConsumerGroup) error {
	dOpts := metav1.DeleteOptions{
		Preconditions: &metav1.Preconditions{UID: &cg.UID},
	}
	err := r.InternalsClient.InternalV1alpha1().ConsumerGroups(cg.GetNamespace()).Delete(ctx, cg.GetName(), dOpts)
	if err != nil && !apierrors.IsNotFound(err) {
		return fmt.Errorf("failed to remove consumer group %s/%s: %w", cg.GetNamespace(), cg.GetName(), err)
	}
	return nil
}

func (r *Reconciler) getSubscriptionAnnotations(channel *messagingv1beta1.KafkaChannel, subscriber *v1.SubscriberSpec) (map[string]string, error) {
	subscriptions, err := r.SubscriptionLister.Subscriptions(channel.GetNamespace()).List(labels.Everything())
	if err != nil {
		return nil, fmt.Errorf("failed to list subscriptions in namespace %s: %w", channel.GetNamespace(), err)
	}

	for _, s := range subscriptions {
		if s.UID == subscriber.UID {
			return s.Annotations, nil
		}
	}

	return nil, apierrors.NewNotFound(messaging.SchemeGroupVersion.WithResource("subscriptions").GroupResource(), string(subscriber.UID))
}

func (r *Reconciler) getCaCerts() (*string, error) {
	secret, err := r.SecretLister.Secrets(system.Namespace()).Get(kafkaChannelTLSSecretName)
	if err != nil {
		return nil, fmt.Errorf("failed to get CA certs from %s/%s: %w", system.Namespace(), kafkaChannelTLSSecretName, err)
	}
	caCerts, ok := secret.Data[caCertsSecretKey]
	if !ok {
		return nil, nil
	}
	return pointer.String(string(caCerts)), nil
}<|MERGE_RESOLUTION|>--- conflicted
+++ resolved
@@ -161,8 +161,7 @@
 		)
 	}
 
-	// get security option for Sarama with secret info in it
-	saramaSecurityOption, err := security.NewSaramaSecurityOptionFromSecret(secret)
+	authContext, err := security.ResolveAuthContextFromLegacySecret(secret)
 	if err != nil {
 		return statusConditionManager.FailedToResolveConfig(fmt.Errorf("failed to resolve auth context: %w", err))
 	}
@@ -210,10 +209,6 @@
 	}
 	logger.Debug("Got contract data from config map", zap.Any(base.ContractLogKey, ct))
 
-	authContext, err := security.ResolveAuthContextFromLegacySecret(secret)
-	if err != nil {
-		return statusConditionManager.FailedToResolveConfig(fmt.Errorf("failed to resolve auth context: %w", err))
-	}
 	// Get resource configuration
 	channelResource, err := r.getChannelContractResource(ctx, topic, channel, authContext, topicConfig)
 	if err != nil {
@@ -476,24 +471,12 @@
 		)
 	}
 
-	// get security option for Sarama with secret info in it
-	saramaSecurityOption, err := security.NewSaramaSecurityOptionFromSecret(secret)
-	if err != nil {
-		return fmt.Errorf("failed to parse kafka secret data: %w", err)
-	}
-
-<<<<<<< HEAD
-	saramaConfig, err := kafka.GetSaramaConfig(saramaSecurityOption)
-	if err != nil {
-		// even in error case, we return `normal`, since we are fine with leaving the
-		// topic undeleted e.g. when we lose connection
-		return fmt.Errorf("error getting cluster admin sarama config: %w", err)
-	}
-
-	kafkaClusterAdminClient, err := r.NewKafkaClusterAdminClient(topicConfig.BootstrapServers, saramaConfig)
-=======
+	authContext, err := security.ResolveAuthContextFromLegacySecret(secret)
+	if err != nil {
+		return fmt.Errorf("failed to resolve auth context: %w", err)
+	}
+
 	kafkaClusterAdminClient, err := r.GetKafkaClusterAdmin(ctx, topicConfig.BootstrapServers, authContext.VirtualSecret)
->>>>>>> c5af0de2
 	if err != nil {
 		// even in error case, we return `normal`, since we are fine with leaving the
 		// topic undeleted e.g. when we lose connection
