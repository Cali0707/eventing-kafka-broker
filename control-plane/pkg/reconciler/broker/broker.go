--- conflicted
+++ resolved
@@ -154,15 +154,6 @@
 		}
 	}
 
-<<<<<<< HEAD
-	// get security option for Sarama with secret info in it
-	securityOption, err := security.NewSaramaSecurityOptionFromSecret(secret)
-	if err != nil {
-		return fmt.Errorf("failed to parse secret data for kafka: %w", err)
-	}
-
-=======
->>>>>>> c5af0de2
 	if err := r.TrackSecret(secret, broker); err != nil {
 		return fmt.Errorf("failed to track secret: %w", err)
 	}
@@ -450,17 +441,7 @@
 			}
 		}
 
-<<<<<<< HEAD
-		// get security option for Sarama with secret info in it
-		securityOption, err := security.NewSaramaSecurityOptionFromSecret(secret)
-		if err != nil {
-			return fmt.Errorf("failed to parse secret data for kafka: %w", err)
-		}
-
-		err = r.finalizeNonExternalBrokerTopic(broker, securityOption, topicConfig, logger)
-=======
 		err = r.finalizeNonExternalBrokerTopic(ctx, broker, secret, topicConfig, logger)
->>>>>>> c5af0de2
 
 		// if finalizeNonExternalBrokerTopic returns error that kafka is not reachable!
 		if err != nil {
