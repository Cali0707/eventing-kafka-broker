---

# Copyright 2022 The Knative Authors
#
# Licensed under the Apache License, Version 2.0 (the "License");
# you may not use this file except in compliance with the License.
# You may obtain a copy of the License at
#
#     http://www.apache.org/licenses/LICENSE-2.0
#
# Unless required by applicable law or agreed to in writing, software
# distributed under the License is distributed on an "AS IS" BASIS,
# WITHOUT WARRANTIES OR CONDITIONS OF ANY KIND, either express or implied.
# See the License for the specific language governing permissions and
# limitations under the License.

apiVersion: rbac.authorization.k8s.io/v1
kind: ClusterRole
metadata:
  name: knative-kafka-controller-post-install
  labels:
    app.kubernetes.io/version: devel
<<<<<<< HEAD
rules: 
=======
rules:
>>>>>>> 2571f206
  # we need to be able to delete old deployments
  - apiGroups:
      - "apps"
    resources:
      - "deployments"
    verbs:
      - "delete"
<<<<<<< HEAD
  # we need to get statefulsets to check that they are ready
=======
      - "list"
  # we need to get statefulsets
>>>>>>> 2571f206
  - apiGroups:
      - "apps"
    resources:
      - "statefulsets"
    verbs:
      - "get"
      - "list"<|MERGE_RESOLUTION|>--- conflicted
+++ resolved
@@ -20,11 +20,7 @@
   name: knative-kafka-controller-post-install
   labels:
     app.kubernetes.io/version: devel
-<<<<<<< HEAD
-rules: 
-=======
 rules:
->>>>>>> 2571f206
   # we need to be able to delete old deployments
   - apiGroups:
       - "apps"
@@ -32,12 +28,8 @@
       - "deployments"
     verbs:
       - "delete"
-<<<<<<< HEAD
-  # we need to get statefulsets to check that they are ready
-=======
       - "list"
   # we need to get statefulsets
->>>>>>> 2571f206
   - apiGroups:
       - "apps"
     resources:
