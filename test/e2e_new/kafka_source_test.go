//go:build e2e
// +build e2e

/*
 * Copyright 2022 The Knative Authors
 *
 * Licensed under the Apache License, Version 2.0 (the "License");
 * you may not use this file except in compliance with the License.
 * You may obtain a copy of the License at
 *
 *     http://www.apache.org/licenses/LICENSE-2.0
 *
 * Unless required by applicable law or agreed to in writing, software
 * distributed under the License is distributed on an "AS IS" BASIS,
 * WITHOUT WARRANTIES OR CONDITIONS OF ANY KIND, either express or implied.
 * See the License for the specific language governing permissions and
 * limitations under the License.
 */

package e2e_new

import (
	"testing"
	"time"

	"knative.dev/pkg/system"
	"knative.dev/reconciler-test/pkg/environment"
	"knative.dev/reconciler-test/pkg/eventshub"
	"knative.dev/reconciler-test/pkg/feature"
	"knative.dev/reconciler-test/pkg/k8s"
	"knative.dev/reconciler-test/pkg/knative"

	"knative.dev/eventing-kafka-broker/test/rekt/features"
)

func TestKafkaSourceCreateSecretsAfterKafkaSource(t *testing.T) {

	t.Parallel()

	ctx, env := global.Environment(
		knative.WithKnativeNamespace(system.Namespace()),
		knative.WithLoggingConfig,
		knative.WithTracingConfig,
		k8s.WithEventListener,
		environment.WithPollTimings(PollInterval, PollTimeout),
		environment.Managed(t),
	)

	env.Test(ctx, t, features.CreateSecretsAfterKafkaSource())
}

func TestKafkaSourceDeletedFromContractConfigMaps(t *testing.T) {

	t.Parallel()

	ctx, env := global.Environment(
		knative.WithKnativeNamespace(system.Namespace()),
		knative.WithLoggingConfig,
		knative.WithTracingConfig,
		k8s.WithEventListener,
		environment.WithPollTimings(PollInterval, PollTimeout),
		environment.Managed(t),
	)
	t.Cleanup(env.Finish)

	env.Test(ctx, t, features.SetupKafkaSources("permanent-kafka-source-", 21))
	env.Test(ctx, t, features.SetupAndCleanupKafkaSources("x-kafka-source-", 42))
	env.Test(ctx, t, features.KafkaSourcesAreNotPresentInContractConfigMaps("x-kafka-source-"))
}

func TestKafkaSourceScale(t *testing.T) {

	t.Parallel()

	ctx, env := global.Environment(
		knative.WithKnativeNamespace(system.Namespace()),
		knative.WithLoggingConfig,
		knative.WithTracingConfig,
		k8s.WithEventListener,
		environment.WithPollTimings(PollInterval, PollTimeout),
		environment.Managed(t),
	)
	t.Cleanup(env.Finish)

	env.Test(ctx, t, features.ScaleKafkaSource())
}

func TestKafkaSourceInitialOffsetEarliest(t *testing.T) {
	t.Parallel()

	ctx, env := global.Environment(
		knative.WithKnativeNamespace(system.Namespace()),
		knative.WithLoggingConfig,
		knative.WithTracingConfig,
		k8s.WithEventListener,
		environment.WithPollTimings(PollInterval, PollTimeout),
		environment.Managed(t),
	)

	topic := feature.MakeRandomK8sName("kafka-topic-earliest")

	env.Test(ctx, t, features.SetupKafkaTopicWithEvents(2, topic))
	env.Test(ctx, t, features.KafkaSourceInitialOffsetEarliest(2, topic))
}

func TestKafkaSourceBinaryEvent(t *testing.T) {
	t.Parallel()

	ctx, env := global.Environment(
		knative.WithKnativeNamespace(system.Namespace()),
		knative.WithLoggingConfig,
		knative.WithTracingConfig,
		k8s.WithEventListener,
		environment.WithPollTimings(PollInterval, PollTimeout),
		environment.Managed(t),
	)

	env.Test(ctx, t, features.KafkaSourceBinaryEvent())
}

func TestKafkaSourceBinaryEventWithExtensions(t *testing.T) {
	t.Parallel()

	ctx, env := global.Environment(
		knative.WithKnativeNamespace(system.Namespace()),
		knative.WithLoggingConfig,
		knative.WithTracingConfig,
		k8s.WithEventListener,
		environment.WithPollTimings(PollInterval, PollTimeout),
		environment.Managed(t),
	)

	env.Test(ctx, t, features.KafkaSourceBinaryEventWithExtensions())
}

func TestKafkaSourceStructuredEvent(t *testing.T) {
	t.Parallel()

	ctx, env := global.Environment(
		knative.WithKnativeNamespace(system.Namespace()),
		knative.WithLoggingConfig,
		knative.WithTracingConfig,
		k8s.WithEventListener,
		environment.WithPollTimings(PollInterval, PollTimeout),
		environment.Managed(t),
	)

	env.Test(ctx, t, features.KafkaSourceStructuredEvent())
}

func TestKafkaSourceWithExtensions(t *testing.T) {
	t.Parallel()

	ctx, env := global.Environment(
		knative.WithKnativeNamespace(system.Namespace()),
		knative.WithLoggingConfig,
		knative.WithTracingConfig,
		k8s.WithEventListener,
		environment.WithPollTimings(PollInterval, PollTimeout),
		environment.Managed(t),
	)

	env.Test(ctx, t, features.KafkaSourceWithExtensions())
}

func TestKafkaSourceTLS(t *testing.T) {

	t.Parallel()

	ctx, env := global.Environment(
		knative.WithKnativeNamespace(system.Namespace()),
		knative.WithLoggingConfig,
		knative.WithTracingConfig,
		k8s.WithEventListener,
		environment.WithPollTimings(PollInterval, PollTimeout),
		environment.Managed(t),
	)

	kafkaSource := feature.MakeRandomK8sName("kafkaSource")
	kafkaSink := feature.MakeRandomK8sName("kafkaSink")
	topic := feature.MakeRandomK8sName("topic")

	env.Test(ctx, t, features.KafkaSourceTLS(kafkaSource, kafkaSink, topic))
}

func TestKafkaSourceSASL(t *testing.T) {

	t.Parallel()

	ctx, env := global.Environment(
		knative.WithKnativeNamespace(system.Namespace()),
		knative.WithLoggingConfig,
		knative.WithTracingConfig,
		k8s.WithEventListener,
		environment.WithPollTimings(PollInterval, PollTimeout),
		environment.Managed(t),
	)

	env.Test(ctx, t, features.KafkaSourceSASL())
}

func TestKafkaSourceUpdate(t *testing.T) {

	t.Parallel()

	ctx, env := global.Environment(
		knative.WithKnativeNamespace(system.Namespace()),
		knative.WithLoggingConfig,
		knative.WithTracingConfig,
		k8s.WithEventListener,
		environment.WithPollTimings(PollInterval, PollTimeout),
		environment.Managed(t),
	)

	kafkaSource := feature.MakeRandomK8sName("kafkaSource")
	kafkaSink := feature.MakeRandomK8sName("kafkaSink")
	topic := feature.MakeRandomK8sName("topic")

	// First, send an arbitrary event to Kafka and let KafkaSource
	// forward the event to the sink.
	env.Test(ctx, t, features.KafkaSourceTLS(kafkaSource, kafkaSink, topic))

	// Second, use the same KafkaSource, update it, send a new event to
	// Kafka (through the same KafkaSink using same Kafka Topic). And verify that
	// the new event is delivered properly.
	env.Test(ctx, t, features.KafkaSourceWithEventAfterUpdate(kafkaSource, kafkaSink, topic))
}

<<<<<<< HEAD
func TestKafkaSourceKedaScaling(t *testing.T) {
=======
func TestKafkaSourceTLSSink(t *testing.T) {

>>>>>>> bf49ad5a
	t.Parallel()

	ctx, env := global.Environment(
		knative.WithKnativeNamespace(system.Namespace()),
		knative.WithLoggingConfig,
		knative.WithTracingConfig,
		k8s.WithEventListener,
<<<<<<< HEAD
		environment.WithPollTimings(5*time.Second, 4*time.Minute),
		environment.Managed(t),
	)

	env.Test(ctx, t, features.KafkaSourceScalesToZeroWithKeda())

=======
		environment.WithPollTimings(PollInterval, PollTimeout),
		eventshub.WithTLS(t),
		environment.Managed(t),
	)

	env.ParallelTest(ctx, t, features.KafkaSourceTLSSink())
}

func TestKafkaSourceTLSTrustBundle(t *testing.T) {

	t.Parallel()

	ctx, env := global.Environment(
		knative.WithKnativeNamespace(system.Namespace()),
		knative.WithLoggingConfig,
		knative.WithTracingConfig,
		k8s.WithEventListener,
		environment.WithPollTimings(PollInterval, PollTimeout),
		environment.Managed(t),
	)

	env.ParallelTest(ctx, t, features.KafkaSourceTLSSinkTrustBundle())
>>>>>>> bf49ad5a
}<|MERGE_RESOLUTION|>--- conflicted
+++ resolved
@@ -226,27 +226,30 @@
 	env.Test(ctx, t, features.KafkaSourceWithEventAfterUpdate(kafkaSource, kafkaSink, topic))
 }
 
-<<<<<<< HEAD
 func TestKafkaSourceKedaScaling(t *testing.T) {
-=======
+  t.Parallel()
+
+	ctx, env := global.Environment(
+		knative.WithKnativeNamespace(system.Namespace()),
+		knative.WithLoggingConfig,
+		knative.WithTracingConfig,
+		k8s.WithEventListener,
+    environment.WithPollTimings(5*time.Second, 4*time.Minute),
+		environment.Managed(t),
+	)
+
+	env.Test(ctx, t, features.KafkaSourceScalesToZeroWithKeda())
+}
+
 func TestKafkaSourceTLSSink(t *testing.T) {
 
->>>>>>> bf49ad5a
-	t.Parallel()
-
-	ctx, env := global.Environment(
-		knative.WithKnativeNamespace(system.Namespace()),
-		knative.WithLoggingConfig,
-		knative.WithTracingConfig,
-		k8s.WithEventListener,
-<<<<<<< HEAD
-		environment.WithPollTimings(5*time.Second, 4*time.Minute),
-		environment.Managed(t),
-	)
-
-	env.Test(ctx, t, features.KafkaSourceScalesToZeroWithKeda())
-
-=======
+	t.Parallel()
+
+	ctx, env := global.Environment(
+		knative.WithKnativeNamespace(system.Namespace()),
+		knative.WithLoggingConfig,
+		knative.WithTracingConfig,
+		k8s.WithEventListener,
 		environment.WithPollTimings(PollInterval, PollTimeout),
 		eventshub.WithTLS(t),
 		environment.Managed(t),
@@ -269,5 +272,4 @@
 	)
 
 	env.ParallelTest(ctx, t, features.KafkaSourceTLSSinkTrustBundle())
->>>>>>> bf49ad5a
 }